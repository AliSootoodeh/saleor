--- conflicted
+++ resolved
@@ -31,11 +31,7 @@
         return graphene.Node.get_node_from_global_id(info, id, ShippingZone)
 
     @permission_required("shipping.manage_shipping")
-<<<<<<< HEAD
-    def resolve_shipping_zones(self, info, **kwargs):
-=======
     def resolve_shipping_zones(self, info, **_kwargs):
->>>>>>> e81494c9
         return resolve_shipping_zones(info)
 
 
