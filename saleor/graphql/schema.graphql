--- conflicted
+++ resolved
@@ -3833,12 +3833,6 @@
   taxCode: String
   seo: SeoInput
   weight: WeightScalar
-<<<<<<< HEAD
-=======
-  sku: String
-  trackInventory: Boolean
-  basePrice: PositiveDecimal
->>>>>>> 38c395e7
   visibleInListings: Boolean
   productType: ID!
 }
@@ -3969,12 +3963,6 @@
   taxCode: String
   seo: SeoInput
   weight: WeightScalar
-<<<<<<< HEAD
-=======
-  sku: String
-  trackInventory: Boolean
-  basePrice: PositiveDecimal
->>>>>>> 38c395e7
   visibleInListings: Boolean
 }
 
@@ -4221,12 +4209,7 @@
 
 input ProductVariantBulkCreateInput {
   attributes: [AttributeValueInput]!
-<<<<<<< HEAD
-  costPrice: Decimal
-=======
   costPrice: PositiveDecimal
-  price: PositiveDecimal
->>>>>>> 38c395e7
   sku: String!
   trackInventory: Boolean
   weight: WeightScalar
@@ -4248,7 +4231,7 @@
 
 input ProductVariantChannelListingAddInput {
   channelId: ID!
-  price: Decimal!
+  price: PositiveDecimal!
 }
 
 type ProductVariantChannelListingUpdate {
@@ -4288,12 +4271,7 @@
 
 input ProductVariantCreateInput {
   attributes: [AttributeValueInput]!
-<<<<<<< HEAD
-  costPrice: Decimal
-=======
   costPrice: PositiveDecimal
-  price: PositiveDecimal
->>>>>>> 38c395e7
   sku: String
   trackInventory: Boolean
   weight: WeightScalar
@@ -4309,12 +4287,7 @@
 
 input ProductVariantInput {
   attributes: [AttributeValueInput]
-<<<<<<< HEAD
-  costPrice: Decimal
-=======
   costPrice: PositiveDecimal
-  price: PositiveDecimal
->>>>>>> 38c395e7
   sku: String
   trackInventory: Boolean
   weight: WeightScalar
@@ -4760,9 +4733,9 @@
 
 input ShippingMethodChannelListingAddInput {
   channelId: ID!
-  price: Decimal
-  minimumOrderPrice: Decimal
-  maximumOrderPrice: Decimal
+  price: PositiveDecimal
+  minimumOrderPrice: PositiveDecimal
+  maximumOrderPrice: PositiveDecimal
 }
 
 input ShippingMethodChannelListingInput {
@@ -4816,12 +4789,6 @@
 
 input ShippingPriceInput {
   name: String
-<<<<<<< HEAD
-=======
-  price: PositiveDecimal
-  minimumOrderPrice: PositiveDecimal
-  maximumOrderPrice: PositiveDecimal
->>>>>>> 38c395e7
   minimumOrderWeight: WeightScalar
   maximumOrderWeight: WeightScalar
   type: ShippingMethodTypeEnum
