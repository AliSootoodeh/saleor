--- conflicted
+++ resolved
@@ -9,13 +9,12 @@
 from ....product.error_codes import ProductErrorCode
 from ....product.models import ProductChannelListing, ProductVariantChannelListing
 from ...channel import ChannelContext
-<<<<<<< HEAD
+from ...channel.mutations import BaseChannelListingMutation
 from ...channel.types import Channel
 from ...core.mutations import BaseMutation
 from ...core.scalars import Decimal
 from ...core.types.common import ProductChannelListingError
-from ...core.utils import get_duplicated_values, get_duplicates_ids
-from ...utils import resolve_global_ids_to_primary_keys
+from ...core.utils import get_duplicated_values
 from ..types.products import Product, ProductVariant
 
 if TYPE_CHECKING:
@@ -24,14 +23,6 @@
         ProductVariant as ProductVariantModel,
     )
     from ....channel.models import Channel as ChannelModel
-=======
-from ...channel.mutations import BaseChannelListingMutation
-from ...core.types.common import ProductChannelListingError
-from ..types.products import Product
-
-if TYPE_CHECKING:
-    from ....product.models import Product as ProductModel
->>>>>>> fc5f6f17
 
 ErrorType = DefaultDict[str, List[ValidationError]]
 
