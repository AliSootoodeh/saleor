from collections import defaultdict
from typing import TYPE_CHECKING, DefaultDict, Dict, List

import graphene
from django.core.exceptions import ValidationError
from django.db import transaction

from ....core.permissions import ProductPermissions
from ....product.error_codes import ProductErrorCode
from ....product.models import ProductChannelListing, ProductVariantChannelListing
from ....product.tasks import update_product_discounted_price_task
from ...channel import ChannelContext
from ...channel.mutations import BaseChannelListingMutation
from ...channel.types import Channel
from ...core.mutations import BaseMutation
from ...core.scalars import Decimal
from ...core.types.common import ProductChannelListingError
from ...core.utils import get_duplicated_values
from ..types.products import Product, ProductVariant

if TYPE_CHECKING:
    from ....product.models import (
        Product as ProductModel,
        ProductVariant as ProductVariantModel,
    )
    from ....channel.models import Channel as ChannelModel

ErrorType = DefaultDict[str, List[ValidationError]]


class ProductChannelListingAddInput(graphene.InputObjectType):
    channel_id = graphene.ID(required=True, description="ID of a channel.")
    is_published = graphene.Boolean(
        description="Determines if product is visible to customers.", required=True
    )
    publication_date = graphene.types.datetime.Date(
        description="Publication date. ISO 8601 standard."
    )


class ProductChannelListingUpdateInput(graphene.InputObjectType):
    add_channels = graphene.List(
        graphene.NonNull(ProductChannelListingAddInput),
        description="List of channels to which the product should be assigned.",
        required=False,
    )
    remove_channels = graphene.List(
        graphene.NonNull(graphene.ID),
        description="List of channels from which the product should be unassigned.",
        required=False,
    )


class ProductChannelListingUpdate(BaseChannelListingMutation):
    product = graphene.Field(Product, description="An updated product instance.")

    class Arguments:
        id = graphene.ID(required=True, description="ID of a product to update.")
        input = ProductChannelListingUpdateInput(
            required=True,
            description="Fields required to create or update product channel listings.",
        )

    class Meta:
        description = "Manage product's availability in channels."
        permissions = (ProductPermissions.MANAGE_PRODUCTS,)
        error_type_class = ProductChannelListingError
        error_type_field = "product_channel_listing_errors"

    @classmethod
    def validate_product_without_category(cls, cleaned_input, errors: ErrorType):
        channels_with_published_product_without_category = []
        for add_channel in cleaned_input.get("add_channels", []):
            if add_channel.get("is_published") is True:
                channels_with_published_product_without_category.append(
                    add_channel["channel_id"]
                )
        if channels_with_published_product_without_category:
            errors["is_published"].append(
                ValidationError(
                    "You must select a category to be able to publish.",
                    code=ProductErrorCode.PRODUCT_WITHOUT_CATEGORY.value,
                    params={
                        "channels": channels_with_published_product_without_category
                    },
                )
            )

    @classmethod
    def add_channels(cls, product: "ProductModel", add_channels: List[Dict]):
        for add_channel in add_channels:
            defaults = {
                "is_published": add_channel.get("is_published"),
                "publication_date": add_channel.get("publication_date", None),
            }
            ProductChannelListing.objects.update_or_create(
                product=product, channel=add_channel["channel"], defaults=defaults
            )

    @classmethod
    def remove_channels(cls, product: "ProductModel", remove_channels: List[int]):
        ProductChannelListing.objects.filter(
            product=product, channel_id__in=remove_channels
        ).delete()
        ProductVariantChannelListing.objects.filter(
            variant__product_id=product.pk, channel_id__in=remove_channels
        ).delete()

    @classmethod
    @transaction.atomic()
    def save(cls, info, product: "ProductModel", cleaned_input: Dict):
        cls.add_channels(product, cleaned_input.get("add_channels", []))
        cls.remove_channels(product, cleaned_input.get("remove_channels", []))

    @classmethod
    def perform_mutation(cls, _root, info, id, input):
        product = cls.get_node_or_error(info, id, only_type=Product, field="id")
        errors = defaultdict(list)

        cleaned_input = cls.clean_channels(
            info, input, errors, ProductErrorCode.DUPLICATED_INPUT_ITEM.value,
        )
        if not product.category:
            cls.validate_product_without_category(cleaned_input, errors)
        if errors:
            raise ValidationError(errors)

        cls.save(info, product, cleaned_input)
        return ProductChannelListingUpdate(
            product=ChannelContext(node=product, channel_slug=None)
        )


class ProductVariantChannelListingAddInput(graphene.InputObjectType):
    channel_id = graphene.ID(required=True, description="ID of a channel.")
    price = Decimal(
        required=True, description="Price of the particular variant in channel."
    )


<<<<<<< HEAD
# TODO: Use BaseChannelListingMutation after merge #5975.
class ProductVariantChannelListingUpdate(BaseMutation):
=======
class ProductVaraintChannelListingUpdate(BaseMutation):
>>>>>>> 9c9c5424
    variant = graphene.Field(
        ProductVariant, description="An updated product variant instance."
    )

    class Arguments:
        id = graphene.ID(
            required=True, description="ID of a product variant to update."
        )
        input = graphene.List(
            graphene.NonNull(ProductVariantChannelListingAddInput),
            required=True,
            description=(
                "List of fields required to create or upgrade product variant ",
                "channel listings.",
            ),
        )

    class Meta:
        description = "Manage product variant prices in channels."
        permissions = (ProductPermissions.MANAGE_PRODUCTS,)
        error_type_class = ProductChannelListingError
        error_type_field = "product_channel_listing_errors"

    @classmethod
    def clean_channels(cls, info, input, errors: ErrorType) -> List:
        add_channels_ids = [
            channel_listing_data["channel_id"] for channel_listing_data in input
        ]
        cleaned_input = []

        duplicates = get_duplicated_values(add_channels_ids)
        if duplicates:
            errors["channelId"].append(
                ValidationError(
                    "Duplicated channel ID.",
                    code=ProductErrorCode.DUPLICATED_INPUT_ITEM.value,
                    params={"channels": duplicates},
                )
            )
        else:
            channels: List["ChannelModel"] = []
            if add_channels_ids:
                channels = cls.get_nodes_or_error(
                    add_channels_ids, "channel_id", Channel
                )
            for channel_listing_data, channel in zip(input, channels):
                channel_listing_data["channel"] = channel
                cleaned_input.append(channel_listing_data)
        return cleaned_input

    @classmethod
    def validate_product_assigned_to_channel(
        cls, variant: "ProductVariantModel", cleaned_input: List, errors: ErrorType
    ):
        channel_pks = [
            channel_listing_data["channel"].pk for channel_listing_data in cleaned_input
        ]
        channels_assigned_to_product = list(
            ProductChannelListing.objects.filter(
                product=variant.product_id
            ).values_list("channel_id", flat=True)
        )
        channels_not_assigned_to_product = set(channel_pks) - set(
            channels_assigned_to_product
        )
        if channels_not_assigned_to_product:
            channel_global_ids = []
            for channel_listing_data in cleaned_input:
                if (
                    channel_listing_data["channel"].pk
                    in channels_not_assigned_to_product
                ):
                    channel_global_ids.append(channel_listing_data["channel_id"])
            errors["input"].append(
                ValidationError(
                    "Product not available in channels.",
                    code=ProductErrorCode.PRODUCT_NOT_ASSIGNED_TO_CHANNEL.value,
                    params={"channels": channel_global_ids},
                )
            )

    @classmethod
    def clean_prices(cls, info, cleaned_input, errors: ErrorType) -> List:
        channels_with_invalid_price = []
        for channel_listing_data in cleaned_input:
            price = channel_listing_data.get("price")
            if price is not None and price < 0:
                channels_with_invalid_price.append(channel_listing_data["channel_id"])
        if channels_with_invalid_price:
            errors["price"].append(
                ValidationError(
                    "Product price cannot be lower than 0.",
                    code=ProductErrorCode.INVALID.value,
                    params={"channels": channels_with_invalid_price},
                )
            )
        return cleaned_input

    @classmethod
    @transaction.atomic()
    def save(cls, info, variant: "ProductVariantModel", cleaned_input: List):
        for channel_listing_data in cleaned_input:
            channel = channel_listing_data["channel"]
            defaults = {
                "price_amount": channel_listing_data.get("price"),
                "currency": channel.currency_code,
            }
            ProductVariantChannelListing.objects.update_or_create(
                variant=variant, channel=channel, defaults=defaults,
            )
            update_product_discounted_price_task.delay(variant.product_id)

    @classmethod
    def perform_mutation(cls, _root, info, id, input):
        variant: "ProductVariantModel" = cls.get_node_or_error(  # type: ignore
            info, id, only_type=ProductVariant, field="id"
        )
        errors = defaultdict(list)

        cleaned_input = cls.clean_channels(info, input, errors)
        cls.validate_product_assigned_to_channel(variant, cleaned_input, errors)
        cleaned_input = cls.clean_prices(info, cleaned_input, errors)

        if errors:
            raise ValidationError(errors)

        cls.save(info, variant, cleaned_input)

        return ProductVariantChannelListingUpdate(
            variant=ChannelContext(node=variant, channel_slug=None)
        )<|MERGE_RESOLUTION|>--- conflicted
+++ resolved
@@ -138,12 +138,8 @@
     )
 
 
-<<<<<<< HEAD
 # TODO: Use BaseChannelListingMutation after merge #5975.
 class ProductVariantChannelListingUpdate(BaseMutation):
-=======
-class ProductVaraintChannelListingUpdate(BaseMutation):
->>>>>>> 9c9c5424
     variant = graphene.Field(
         ProductVariant, description="An updated product variant instance."
     )
