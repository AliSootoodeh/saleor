--- conflicted
+++ resolved
@@ -99,11 +99,8 @@
     ProductVariantClearPrivateMeta,
     ProductVariantCreate,
     ProductVariantDelete,
-<<<<<<< HEAD
+    ProductVariantReorder,
     ProductVariantSetDefault,
-=======
-    ProductVariantReorder,
->>>>>>> a8e7bd5c
     ProductVariantUpdate,
     ProductVariantUpdateMeta,
     ProductVariantUpdatePrivateMeta,
