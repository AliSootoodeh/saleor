--- conflicted
+++ resolved
@@ -22,11 +22,7 @@
     return uuid.uuid5(UUID_NAMESPACE, name)
 
 
-<<<<<<< HEAD
-@shared_task
-=======
 @app.task
->>>>>>> e81494c9
 def ga_report(tracking_id, client_id, payloads, extra_headers=None, **extra_data):
     ga.report(
         tracking_id, client_id, payloads, extra_headers=extra_headers, **extra_data
