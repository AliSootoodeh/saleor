import datetime
from typing import TYPE_CHECKING, Iterable, Optional, Union
from uuid import uuid4

from django.conf import settings
from django.contrib.postgres.aggregates import StringAgg
from django.contrib.postgres.fields import JSONField
from django.db import models
from django.db.models import Case, Count, F, FilteredRelation, Q, Value, When
from django.urls import reverse
from django.utils.encoding import smart_text
from django.utils.functional import SimpleLazyObject
from django_measurement.models import MeasurementField
from django_prices.models import MoneyField
from draftjs_sanitizer import clean_draft_js
from measurement.measures import Weight
from mptt.managers import TreeManager
from mptt.models import MPTTModel
from versatileimagefield.fields import PPOIField, VersatileImageField

from ..channel.models import Channel
from ..core.db.fields import SanitizedJSONField
from ..core.models import ModelWithMetadata, PublishableModel, SortableModel
from ..core.permissions import ProductPermissions
from ..core.utils import build_absolute_uri
from ..core.utils.draftjs import json_content_to_raw_text
from ..core.utils.translations import TranslationProxy
from ..core.weight import WeightUnits, zero_weight
from ..discount import DiscountInfo
from ..discount.utils import calculate_discounted_price
from ..seo.models import SeoModel, SeoModelTranslation
from . import AttributeInputType

if TYPE_CHECKING:
    # flake8: noqa
    from prices import Money

    from ..account.models import User
    from django.db.models import OrderBy


class Category(MPTTModel, ModelWithMetadata, SeoModel):
    name = models.CharField(max_length=250)
    slug = models.SlugField(max_length=255, unique=True, allow_unicode=True)
    description = models.TextField(blank=True)
    description_json = JSONField(blank=True, default=dict)
    parent = models.ForeignKey(
        "self", null=True, blank=True, related_name="children", on_delete=models.CASCADE
    )
    background_image = VersatileImageField(
        upload_to="category-backgrounds", blank=True, null=True
    )
    background_image_alt = models.CharField(max_length=128, blank=True)

    objects = models.Manager()
    tree = TreeManager()
    translated = TranslationProxy()

    def __str__(self) -> str:
        return self.name


class CategoryTranslation(SeoModelTranslation):
    language_code = models.CharField(max_length=10)
    category = models.ForeignKey(
        Category, related_name="translations", on_delete=models.CASCADE
    )
    name = models.CharField(max_length=128)
    description = models.TextField(blank=True)
    description_json = JSONField(blank=True, default=dict)

    class Meta:
        unique_together = (("language_code", "category"),)

    def __str__(self) -> str:
        return self.name

    def __repr__(self) -> str:
        class_ = type(self)
        return "%s(pk=%r, name=%r, category_pk=%r)" % (
            class_.__name__,
            self.pk,
            self.name,
            self.category_id,
        )


class ProductType(ModelWithMetadata):
    name = models.CharField(max_length=250)
    slug = models.SlugField(max_length=255, unique=True, allow_unicode=True)
    has_variants = models.BooleanField(default=True)
    is_shipping_required = models.BooleanField(default=True)
    is_digital = models.BooleanField(default=False)
    weight = MeasurementField(
        measurement=Weight, unit_choices=WeightUnits.CHOICES, default=zero_weight
    )

    class Meta:
        ordering = ("slug",)
        app_label = "product"

    def __str__(self) -> str:
        return self.name

    def __repr__(self) -> str:
        class_ = type(self)
        return "<%s.%s(pk=%r, name=%r)>" % (
            class_.__module__,
            class_.__name__,
            self.pk,
            self.name,
        )


class ProductsQueryset(models.QuerySet):
    def collection_sorted(self, user: "User", channel_slug: str):
        qs = self.visible_to_user(user, channel_slug)
        qs = qs.order_by(
            F("collectionproduct__sort_order").asc(nulls_last=True),
            F("collectionproduct__id"),
        )
        return qs

<<<<<<< HEAD
    def published(self, channel_slug: str):
        if isinstance(channel_slug, SimpleLazyObject):
            channel_slug = str(channel_slug)
        today = datetime.date.today()
        return self.filter(
            Q(channel_listing__publication_date__lte=today)
            | Q(channel_listing__publication_date__isnull=True),
            channel_listing__channel__slug=channel_slug,
            channel_listing__is_published=True,
        )

    def published_with_variants(self, channel_slug: str):
        published = self.published(channel_slug)
        return published.filter(variants__isnull=False)
=======
    def published_with_variants(self):
        published = self.published()
        return published.filter(variants__isnull=False).distinct()
>>>>>>> 28ce0d5a

    def visible_to_user(self, user: "User", channel_slug: str):
        if self.user_has_access_to_all(user):
            return self.all()
        return self.published_with_variants(channel_slug)

    @staticmethod
    def user_has_access_to_all(user):
        return user.is_active and user.has_perm(ProductPermissions.MANAGE_PRODUCTS)

    def sort_by_attribute(
        self, attribute_pk: Union[int, str], descending: bool = False
    ):
        """Sort a query set by the values of the given product attribute.

        :param attribute_pk: The database ID (must be a numeric) of the attribute
                             to sort by.
        :param descending: The sorting direction.
        """
        qs: models.QuerySet = self
        # If the passed attribute ID is valid, execute the sorting
        if not (isinstance(attribute_pk, int) or attribute_pk.isnumeric()):
            return qs.annotate(
                concatenated_values_order=Value(
                    None, output_field=models.IntegerField()
                ),
                concatenated_values=Value(None, output_field=models.CharField()),
            )

        # Retrieve all the products' attribute data IDs (assignments) and
        # product types that have the given attribute associated to them
        associated_values = tuple(
            AttributeProduct.objects.filter(attribute_id=attribute_pk).values_list(
                "pk", "product_type_id"
            )
        )

        if not associated_values:
            qs = qs.annotate(
                concatenated_values_order=Value(
                    None, output_field=models.IntegerField()
                ),
                concatenated_values=Value(None, output_field=models.CharField()),
            )

        else:
            attribute_associations, product_types_associated_to_attribute = zip(
                *associated_values
            )

            qs = qs.annotate(
                # Contains to retrieve the attribute data (singular) of each product
                # Refer to `AttributeProduct`.
                filtered_attribute=FilteredRelation(
                    relation_name="attributes",
                    condition=Q(attributes__assignment_id__in=attribute_associations),
                ),
                # Implicit `GROUP BY` required for the `StringAgg` aggregation
                grouped_ids=Count("id"),
                # String aggregation of the attribute's values to efficiently sort them
                concatenated_values=Case(
                    # If the product has no association data but has
                    # the given attribute associated to its product type,
                    # then consider the concatenated values as empty (non-null).
                    When(
                        Q(product_type_id__in=product_types_associated_to_attribute)
                        & Q(filtered_attribute=None),
                        then=models.Value(""),
                    ),
                    default=StringAgg(
                        F("filtered_attribute__values__name"),
                        delimiter=",",
                        ordering=(
                            [
                                f"filtered_attribute__values__{field_name}"
                                for field_name in AttributeValue._meta.ordering or []
                            ]
                        ),
                    ),
                    output_field=models.CharField(),
                ),
                concatenated_values_order=Case(
                    # Make the products having no such attribute be last in the sorting
                    When(concatenated_values=None, then=2),
                    # Put the products having an empty attribute value at the bottom of
                    # the other products.
                    When(concatenated_values="", then=1),
                    # Put the products having an attribute value to be always at the top
                    default=0,
                    output_field=models.IntegerField(),
                ),
            )

        # Sort by concatenated_values_order then
        # Sort each group of products (0, 1, 2, ...) per attribute values
        # Sort each group of products by name,
        # if they have the same values or not values
        ordering = "-" if descending else ""
        return qs.order_by(
            f"{ordering}concatenated_values_order",
            f"{ordering}concatenated_values",
            f"{ordering}name",
        )


class Product(SeoModel, ModelWithMetadata):
    product_type = models.ForeignKey(
        ProductType, related_name="products", on_delete=models.CASCADE
    )
    name = models.CharField(max_length=250)
    slug = models.SlugField(max_length=255, unique=True, allow_unicode=True)
    description = models.TextField(blank=True)
    description_json = SanitizedJSONField(
        blank=True, default=dict, sanitizer=clean_draft_js
    )
    category = models.ForeignKey(
        Category,
        related_name="products",
        on_delete=models.SET_NULL,
        null=True,
        blank=True,
    )

    currency = models.CharField(
        max_length=settings.DEFAULT_CURRENCY_CODE_LENGTH,
        default=settings.DEFAULT_CURRENCY,
    )

    minimal_variant_price_amount = models.DecimalField(
        max_digits=settings.DEFAULT_MAX_DIGITS,
        decimal_places=settings.DEFAULT_DECIMAL_PLACES,
        blank=True,
        null=True,
    )
    minimal_variant_price = MoneyField(
        amount_field="minimal_variant_price_amount", currency_field="currency"
    )
    updated_at = models.DateTimeField(auto_now=True, null=True)
    charge_taxes = models.BooleanField(default=True)
    weight = MeasurementField(
        measurement=Weight, unit_choices=WeightUnits.CHOICES, blank=True, null=True
    )
    objects = ProductsQueryset.as_manager()
    translated = TranslationProxy()

    class Meta:
        app_label = "product"
        ordering = ("slug",)
        permissions = (
            (ProductPermissions.MANAGE_PRODUCTS.codename, "Manage products."),
        )

    def __iter__(self):
        if not hasattr(self, "__variants"):
            setattr(self, "__variants", self.variants.all())
        return iter(getattr(self, "__variants"))

    def __repr__(self) -> str:
        class_ = type(self)
        return "<%s.%s(pk=%r, name=%r)>" % (
            class_.__module__,
            class_.__name__,
            self.pk,
            self.name,
        )

    def __str__(self) -> str:
        return self.name

    @property
    def plain_text_description(self) -> str:
        return json_content_to_raw_text(self.description_json)

    def get_first_image(self):
        images = list(self.images.all())
        return images[0] if images else None

    @staticmethod
    def sort_by_attribute_fields() -> list:
        return ["concatenated_values_order", "concatenated_values", "name"]


class ProductTranslation(SeoModelTranslation):
    language_code = models.CharField(max_length=10)
    product = models.ForeignKey(
        Product, related_name="translations", on_delete=models.CASCADE
    )
    name = models.CharField(max_length=250)
    description = models.TextField(blank=True)
    description_json = SanitizedJSONField(
        blank=True, default=dict, sanitizer=clean_draft_js
    )

    class Meta:
        unique_together = (("language_code", "product"),)

    def __str__(self) -> str:
        return self.name

    def __repr__(self) -> str:
        class_ = type(self)
        return "%s(pk=%r, name=%r, product_pk=%r)" % (
            class_.__name__,
            self.pk,
            self.name,
            self.product_id,
        )


class ProductChannelListing(PublishableModel):
    product = models.ForeignKey(
        Product,
        null=False,
        blank=False,
        related_name="channel_listing",
        on_delete=models.CASCADE,
    )
    channel = models.ForeignKey(
        Channel,
        null=False,
        blank=False,
        related_name="product_listing",
        on_delete=models.CASCADE,
    )

    class Meta:
        unique_together = [["product", "channel"]]
        ordering = ("pk",)


class ProductVariantQueryset(models.QuerySet):
    def create(self, **kwargs):
        """Create a product's variant.

        After the creation update the "minimal_variant_price" of the product.
        """
        variant = super().create(**kwargs)

        from .tasks import update_product_minimal_variant_price_task

        update_product_minimal_variant_price_task.delay(variant.product_id)
        return variant

    def bulk_create(self, objs, batch_size=None, ignore_conflicts=False):
        """Insert each of the product's variant instances into the database.

        After the creation update the "minimal_variant_price" of all the products.
        """
        variants = super().bulk_create(
            objs, batch_size=batch_size, ignore_conflicts=ignore_conflicts
        )
        product_ids = set()
        for obj in objs:
            product_ids.add(obj.product_id)
        product_ids = list(product_ids)

        from .tasks import update_products_minimal_variant_prices_of_catalogues_task

        update_products_minimal_variant_prices_of_catalogues_task.delay(
            product_ids=product_ids
        )
        return variants


class ProductVariant(ModelWithMetadata):
    sku = models.CharField(max_length=255, unique=True)
    name = models.CharField(max_length=255, blank=True)
    currency = models.CharField(
        max_length=settings.DEFAULT_CURRENCY_CODE_LENGTH,
        default=settings.DEFAULT_CURRENCY,
        blank=True,
        null=True,
    )
    price_amount = models.DecimalField(
        max_digits=settings.DEFAULT_MAX_DIGITS,
        decimal_places=settings.DEFAULT_DECIMAL_PLACES,
    )
    price = MoneyField(amount_field="price_amount", currency_field="currency")
    product = models.ForeignKey(
        Product, related_name="variants", on_delete=models.CASCADE
    )
    images = models.ManyToManyField("ProductImage", through="VariantImage")
    track_inventory = models.BooleanField(default=True)

    cost_price_amount = models.DecimalField(
        max_digits=settings.DEFAULT_MAX_DIGITS,
        decimal_places=settings.DEFAULT_DECIMAL_PLACES,
        blank=True,
        null=True,
    )
    cost_price = MoneyField(amount_field="cost_price_amount", currency_field="currency")
    weight = MeasurementField(
        measurement=Weight, unit_choices=WeightUnits.CHOICES, blank=True, null=True
    )

    objects = ProductVariantQueryset.as_manager()
    translated = TranslationProxy()

    class Meta:
        ordering = ("sku",)
        app_label = "product"

    def __str__(self) -> str:
        return self.name or self.sku

    def get_price(self, discounts: Optional[Iterable[DiscountInfo]] = None) -> "Money":
        return calculate_discounted_price(
            product=self.product,
            price=self.price,
            collections=self.product.collections.all(),
            discounts=discounts,
        )

    def get_weight(self):
        return self.weight or self.product.weight or self.product.product_type.weight

    def is_shipping_required(self) -> bool:
        return self.product.product_type.is_shipping_required

    def is_digital(self) -> bool:
        is_digital = self.product.product_type.is_digital
        return not self.is_shipping_required() and is_digital

    def display_product(self, translated: bool = False) -> str:
        if translated:
            product = self.product.translated
            variant_display = str(self.translated)
        else:
            variant_display = str(self)
            product = self.product
        product_display = (
            f"{product} ({variant_display})" if variant_display else str(product)
        )
        return smart_text(product_display)

    def get_first_image(self) -> "ProductImage":
        images = list(self.images.all())
        return images[0] if images else self.product.get_first_image()


class ProductVariantTranslation(models.Model):
    language_code = models.CharField(max_length=10)
    product_variant = models.ForeignKey(
        ProductVariant, related_name="translations", on_delete=models.CASCADE
    )
    name = models.CharField(max_length=255, blank=True)

    translated = TranslationProxy()

    class Meta:
        unique_together = (("language_code", "product_variant"),)

    def __repr__(self):
        class_ = type(self)
        return "%s(pk=%r, name=%r, variant_pk=%r)" % (
            class_.__name__,
            self.pk,
            self.name,
            self.product_variant_id,
        )

    def __str__(self):
        return self.name or str(self.product_variant)


class DigitalContent(ModelWithMetadata):
    FILE = "file"
    TYPE_CHOICES = ((FILE, "digital_product"),)
    use_default_settings = models.BooleanField(default=True)
    automatic_fulfillment = models.BooleanField(default=False)
    content_type = models.CharField(max_length=128, default=FILE, choices=TYPE_CHOICES)
    product_variant = models.OneToOneField(
        ProductVariant, related_name="digital_content", on_delete=models.CASCADE
    )
    content_file = models.FileField(upload_to="digital_contents", blank=True)
    max_downloads = models.IntegerField(blank=True, null=True)
    url_valid_days = models.IntegerField(blank=True, null=True)

    def create_new_url(self) -> "DigitalContentUrl":
        return self.urls.create()


class DigitalContentUrl(models.Model):
    token = models.UUIDField(editable=False, unique=True)
    content = models.ForeignKey(
        DigitalContent, related_name="urls", on_delete=models.CASCADE
    )
    created = models.DateTimeField(auto_now_add=True)
    download_num = models.IntegerField(default=0)
    line = models.OneToOneField(
        "order.OrderLine",
        related_name="digital_content_url",
        blank=True,
        null=True,
        on_delete=models.CASCADE,
    )

    def save(
        self, force_insert=False, force_update=False, using=None, update_fields=None
    ):
        if not self.token:
            self.token = str(uuid4()).replace("-", "")
        super().save(force_insert, force_update, using, update_fields)

    def get_absolute_url(self) -> Optional[str]:
        url = reverse("digital-product", kwargs={"token": str(self.token)})
        return build_absolute_uri(url)


class BaseAttributeQuerySet(models.QuerySet):
    @staticmethod
    def user_has_access_to_all(user: "User") -> bool:
        return user.is_active and user.has_perm(ProductPermissions.MANAGE_PRODUCTS)

    def get_public_attributes(self):
        raise NotImplementedError

    def get_visible_to_user(self, user: "User"):
        if self.user_has_access_to_all(user):
            return self.all()
        return self.get_public_attributes()


class BaseAssignedAttribute(models.Model):
    assignment = None
    values = models.ManyToManyField("AttributeValue")

    class Meta:
        abstract = True

    @property
    def attribute(self):
        return self.assignment.attribute

    @property
    def attribute_pk(self):
        return self.assignment.attribute_id


class AssignedProductAttribute(BaseAssignedAttribute):
    """Associate a product type attribute and selected values to a given product."""

    product = models.ForeignKey(
        Product, related_name="attributes", on_delete=models.CASCADE
    )
    assignment = models.ForeignKey(
        "AttributeProduct", on_delete=models.CASCADE, related_name="productassignments"
    )

    class Meta:
        unique_together = (("product", "assignment"),)


class AssignedVariantAttribute(BaseAssignedAttribute):
    """Associate a product type attribute and selected values to a given variant."""

    variant = models.ForeignKey(
        ProductVariant, related_name="attributes", on_delete=models.CASCADE
    )
    assignment = models.ForeignKey(
        "AttributeVariant", on_delete=models.CASCADE, related_name="variantassignments"
    )

    class Meta:
        unique_together = (("variant", "assignment"),)


class AssociatedAttributeQuerySet(BaseAttributeQuerySet):
    def get_public_attributes(self):
        return self.filter(attribute__visible_in_storefront=True)


class AttributeProduct(SortableModel):
    attribute = models.ForeignKey(
        "Attribute", related_name="attributeproduct", on_delete=models.CASCADE
    )
    product_type = models.ForeignKey(
        ProductType, related_name="attributeproduct", on_delete=models.CASCADE
    )
    assigned_products = models.ManyToManyField(
        Product,
        blank=True,
        through=AssignedProductAttribute,
        through_fields=("assignment", "product"),
        related_name="attributesrelated",
    )

    objects = AssociatedAttributeQuerySet.as_manager()

    class Meta:
        unique_together = (("attribute", "product_type"),)
        ordering = ("sort_order", "pk")

    def get_ordering_queryset(self):
        return self.product_type.attributeproduct.all()


class AttributeVariant(SortableModel):
    attribute = models.ForeignKey(
        "Attribute", related_name="attributevariant", on_delete=models.CASCADE
    )
    product_type = models.ForeignKey(
        ProductType, related_name="attributevariant", on_delete=models.CASCADE
    )
    assigned_variants = models.ManyToManyField(
        ProductVariant,
        blank=True,
        through=AssignedVariantAttribute,
        through_fields=("assignment", "variant"),
        related_name="attributesrelated",
    )

    objects = AssociatedAttributeQuerySet.as_manager()

    class Meta:
        unique_together = (("attribute", "product_type"),)
        ordering = ("sort_order", "pk")

    def get_ordering_queryset(self):
        return self.product_type.attributevariant.all()


class AttributeQuerySet(BaseAttributeQuerySet):
    def get_unassigned_attributes(self, product_type_pk: int):
        return self.exclude(
            Q(attributeproduct__product_type_id=product_type_pk)
            | Q(attributevariant__product_type_id=product_type_pk)
        )

    def get_assigned_attributes(self, product_type_pk: int):
        return self.filter(
            Q(attributeproduct__product_type_id=product_type_pk)
            | Q(attributevariant__product_type_id=product_type_pk)
        )

    def get_public_attributes(self):
        return self.filter(visible_in_storefront=True)

    def _get_sorted_m2m_field(self, m2m_field_name: str, asc: bool):
        sort_order_field = F(f"{m2m_field_name}__sort_order")
        id_field = F(f"{m2m_field_name}__id")
        if asc:
            sort_method = sort_order_field.asc(nulls_last=True)
            id_sort: Union["OrderBy", "F"] = id_field
        else:
            sort_method = sort_order_field.desc(nulls_first=True)
            id_sort = id_field.desc()

        return self.order_by(sort_method, id_sort)

    def product_attributes_sorted(self, asc=True):
        return self._get_sorted_m2m_field("attributeproduct", asc)

    def variant_attributes_sorted(self, asc=True):
        return self._get_sorted_m2m_field("attributevariant", asc)


class Attribute(ModelWithMetadata):
    slug = models.SlugField(max_length=250, unique=True, allow_unicode=True)
    name = models.CharField(max_length=255)

    input_type = models.CharField(
        max_length=50,
        choices=AttributeInputType.CHOICES,
        default=AttributeInputType.DROPDOWN,
    )

    product_types = models.ManyToManyField(
        ProductType,
        blank=True,
        related_name="product_attributes",
        through=AttributeProduct,
        through_fields=("attribute", "product_type"),
    )
    product_variant_types = models.ManyToManyField(
        ProductType,
        blank=True,
        related_name="variant_attributes",
        through=AttributeVariant,
        through_fields=("attribute", "product_type"),
    )

    value_required = models.BooleanField(default=False, blank=True)
    is_variant_only = models.BooleanField(default=False, blank=True)
    visible_in_storefront = models.BooleanField(default=True, blank=True)

    filterable_in_storefront = models.BooleanField(default=True, blank=True)
    filterable_in_dashboard = models.BooleanField(default=True, blank=True)

    storefront_search_position = models.IntegerField(default=0, blank=True)
    available_in_grid = models.BooleanField(default=True, blank=True)

    objects = AttributeQuerySet.as_manager()
    translated = TranslationProxy()

    class Meta:
        ordering = ("storefront_search_position", "slug")

    def __str__(self) -> str:
        return self.name

    def has_values(self) -> bool:
        return self.values.exists()


class AttributeTranslation(models.Model):
    language_code = models.CharField(max_length=10)
    attribute = models.ForeignKey(
        Attribute, related_name="translations", on_delete=models.CASCADE
    )
    name = models.CharField(max_length=100)

    class Meta:
        unique_together = (("language_code", "attribute"),)

    def __repr__(self):
        class_ = type(self)
        return "%s(pk=%r, name=%r, attribute_pk=%r)" % (
            class_.__name__,
            self.pk,
            self.name,
            self.attribute_id,
        )

    def __str__(self) -> str:
        return self.name


class AttributeValue(SortableModel):
    name = models.CharField(max_length=250)
    value = models.CharField(max_length=100, blank=True, default="")
    slug = models.SlugField(max_length=255, allow_unicode=True)
    attribute = models.ForeignKey(
        Attribute, related_name="values", on_delete=models.CASCADE
    )

    translated = TranslationProxy()

    class Meta:
        ordering = ("sort_order", "pk")
        unique_together = ("slug", "attribute")

    def __str__(self) -> str:
        return self.name

    @property
    def input_type(self):
        return self.attribute.input_type

    def get_ordering_queryset(self):
        return self.attribute.values.all()


class AttributeValueTranslation(models.Model):
    language_code = models.CharField(max_length=10)
    attribute_value = models.ForeignKey(
        AttributeValue, related_name="translations", on_delete=models.CASCADE
    )
    name = models.CharField(max_length=100)

    class Meta:
        unique_together = (("language_code", "attribute_value"),)

    def __repr__(self) -> str:
        class_ = type(self)
        return "%s(pk=%r, name=%r, attribute_value_pk=%r)" % (
            class_.__name__,
            self.pk,
            self.name,
            self.attribute_value_id,
        )

    def __str__(self) -> str:
        return self.name


class ProductImage(SortableModel):
    product = models.ForeignKey(
        Product, related_name="images", on_delete=models.CASCADE
    )
    image = VersatileImageField(upload_to="products", ppoi_field="ppoi", blank=False)
    ppoi = PPOIField()
    alt = models.CharField(max_length=128, blank=True)

    class Meta:
        ordering = ("sort_order", "pk")
        app_label = "product"

    def get_ordering_queryset(self):
        return self.product.images.all()


class VariantImage(models.Model):
    variant = models.ForeignKey(
        "ProductVariant", related_name="variant_images", on_delete=models.CASCADE
    )
    image = models.ForeignKey(
        ProductImage, related_name="variant_images", on_delete=models.CASCADE
    )


class CollectionProduct(SortableModel):
    collection = models.ForeignKey(
        "Collection", related_name="collectionproduct", on_delete=models.CASCADE
    )
    product = models.ForeignKey(
        Product, related_name="collectionproduct", on_delete=models.CASCADE
    )

    class Meta:
        unique_together = (("collection", "product"),)

    def get_ordering_queryset(self):
        return self.product.collectionproduct.all()


class Collection(SeoModel, ModelWithMetadata, PublishableModel):
    name = models.CharField(max_length=250, unique=True)
    slug = models.SlugField(max_length=255, unique=True, allow_unicode=True)
    products = models.ManyToManyField(
        Product,
        blank=True,
        related_name="collections",
        through=CollectionProduct,
        through_fields=("collection", "product"),
    )
    background_image = VersatileImageField(
        upload_to="collection-backgrounds", blank=True, null=True
    )
    background_image_alt = models.CharField(max_length=128, blank=True)
    description = models.TextField(blank=True)
    description_json = JSONField(blank=True, default=dict)

    translated = TranslationProxy()

    class Meta:
        ordering = ("slug",)

    def __str__(self) -> str:
        return self.name


class CollectionTranslation(SeoModelTranslation):
    language_code = models.CharField(max_length=10)
    collection = models.ForeignKey(
        Collection, related_name="translations", on_delete=models.CASCADE
    )
    name = models.CharField(max_length=128)
    description = models.TextField(blank=True)
    description_json = JSONField(blank=True, default=dict)

    class Meta:
        unique_together = (("language_code", "collection"),)

    def __repr__(self):
        class_ = type(self)
        return "%s(pk=%r, name=%r, collection_pk=%r)" % (
            class_.__name__,
            self.pk,
            self.name,
            self.collection_id,
        )

    def __str__(self) -> str:
        return self.name<|MERGE_RESOLUTION|>--- conflicted
+++ resolved
@@ -121,7 +121,6 @@
         )
         return qs
 
-<<<<<<< HEAD
     def published(self, channel_slug: str):
         if isinstance(channel_slug, SimpleLazyObject):
             channel_slug = str(channel_slug)
@@ -135,12 +134,7 @@
 
     def published_with_variants(self, channel_slug: str):
         published = self.published(channel_slug)
-        return published.filter(variants__isnull=False)
-=======
-    def published_with_variants(self):
-        published = self.published()
         return published.filter(variants__isnull=False).distinct()
->>>>>>> 28ce0d5a
 
     def visible_to_user(self, user: "User", channel_slug: str):
         if self.user_has_access_to_all(user):
