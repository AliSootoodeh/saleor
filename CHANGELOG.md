# Changelog

All notable, unreleased changes to this project will be documented in this file. For the released changes, please visit the [Releases](https://github.com/mirumee/saleor/releases) page.

## [Unreleased]

- Fix problem with free shipping voucher - #4942 by @IKarbowiak
- Add sub-categories to random data - #4949 by @IKarbowiak
- Deprecate `localized` field in Money type - #4952 by @IKarbowiak
- Fix for shipping api doesn't apply taxes - #4913 by @kswiatek92
- Query object translation with only manage_translation permission - #4914 by @fowczarek
- Add customer note to draft orders api - #4973 by @IKarbowiak
- Allow to delete category and leave products - #4970 by @IKarbowiak
- Remove thumbnail generation from migration - #3494 by @kswiatek92
- Rename 'shipping_date' field in fulfillment model to 'created' - #2433 by @kswiatek92
- Reduce number of queries for 'completeCheckout' mutation - #4989 by @IKarbowiak
- Now force pytest to ignore the environment variable containing the django settings module - #4992 by @NyanKiyoshi
- Extend JWT token payload with user information - #4987 by @salwator
- Optimize the queries for product list in the dashboard - #4995 by @IKarbowiak
<<<<<<< HEAD
- Drop dashboard 1.0 - #5000 by @IKarbowiak
=======
- Fixed serialization error on weight fields when running `loaddata` and `dumpdb` - #5005 by @NyanKiyoshi
- Fixed JSON encoding error on Google Analytics reporting - #5004 by @NyanKiyoshi
>>>>>>> 67cce448

## 2.9.0

### API

- Add mutation to change customer's first name last name - #4489 by @fowczarek
- Add mutation to delete customer's account - #4494 by @fowczarek
- Add mutation to change customer's password - #4656 by @fowczarek
- Add ability to customize email sender address in emails sent by Saleor - #4820 by @NyanKiyoshi
- Add ability to filter attributes per global ID - #4640 by @NyanKiyoshi
- Add ability to search product types by value (through the name) - #4647 by @NyanKiyoshi
- Add queries and mutation for serving and saving the configuration of all plugins - #4576 by @korycins
- Add `redirectUrl` to staff and user create mutations - #4717 by @fowczarek
- Add error codes to mutations responses - #4676 by @Kwaidan00
- Add translations to countries in `shop` query - #4732 by @fowczarek
- Add support for sorting product by their attribute values through given attribute ID - #4740 by @NyanKiyoshi
- Add descriptions for queries and query arguments - #4758 by @maarcingebala
- Add support for Apollo Federation - #4825 by @salwator
- Add mutation to create multiple product variants at once - #4735 by @fowczarek
- Add default value to custom errors - #4797 by @fowczarek
- Extend `availablePaymentGateways` field with gateways' configuration data - #4774 by @salwator
- Change `AddressValidationRules` API - #4655 by @Kwaidan00
- Use search in a consistent way; add sort by product type name and publication status to `products` query. - #4715 by @fowczarek
- Unify `menuItemMove` mutation with other reordering mutations - #4734 by @NyanKiyoshi
- Don't create an order when the payment was unsuccessful - #4500 by @NyanKiyoshi
- Don't require shipping information in checkout for digital orders - #4573 by @NyanKiyoshi
- Drop `manage_users` permission from the `permissions` query - #4854 by @maarcingebala
- Deprecate `inCategory` and `inCollection` attributes filters in favor of `filter` argument - #4700 by @NyanKiyoshi & @khalibloo
- Remove `PaymentGatewayEnum` from the schema, as gateways now are dynamic plugins - #4756 by @salwator
- Require `manage_products` permission to query `costPrice` and `stockQuantity` fields - #4753 by @NyanKiyoshi
- Refactor account mutations - #4510, #4668 by @fowczarek
- Fix generating random avatars when updating staff accounts - #4521 by @maarcingebala
- Fix updating JSON menu representation in mutations - #4524 by @maarcingebala
- Fix setting variant's `priceOverride` and `costPrice` to `null` - #4754 by @NyanKiyoshi
- Fix fetching staff user without `manage_users` permission - #4835 by @fowczarek
- Ensure that a GraphQL query is a string - #4836 by @nix010
- Add ability to configure the password reset link - #4863 by @fowczarek

### Core

- Add enterprise-grade attributes management - #4351 by @dominik-zeglen and @NyanKiyoshix
- Add extensions manager - #4497 by @korycins
- Add service accounts - backend support - #4689 by @korycins
- Add support for webhooks - #4731 by @korycins
- Migrate the attributes mapping from HStore to many-to-many relation - #4663 by @NyanKiyoshi
- Create general abstraction for object metadata - #4447 by @salwator
- Add metadata to `Order` and `Fulfillment` models - #4513, #4866 by @szewczykmira
- Migrate the tax calculations to plugins - #4497 by @korycins
- Rewrite payment gateways using plugin architecture - #4669 by @salwator
- Rewrite Stripe integration to use PaymentIntents API - #4606 by @salwator
- Refactor password recovery system - #4617 by @fowczarek
- Add functionality to sort products by their "minimal variant price" - #4416 by @derenio
- Add voucher's "once per customer" feature - #4442 by @fowczarek
- Add validations for minimum password length in settings - #4735 by @fowczarek
- Add form to configure payments in the dashboard - #4807 by @szewczykmira
- Change `unique_together` in `AttributeValue` - #4805 by @fowczarek
- Change max length of SKU to 255 characters - #4811 by @lex111
- Distinguish `OrderLine` product name and variant name - #4702 by @fowczarek
- Fix updating order status after automatic fulfillment of digital products - #4709 by @korycins
- Fix error when updating or creating a sale with missing required values - #4778 by @NyanKiyoshi
- Fix error filtering pages by URL in the dashboard 1.0 - #4776 by @NyanKiyoshi
- Fix display of the products tax rate in the details page of dashboard 1.0 - #4780 by @NyanKiyoshi
- Fix adding the same product into a collection multiple times - #4518 by @NyanKiyoshi
- Fix crash when placing an order when a customer happens to have the same address more than once - #4824 by @NyanKiyoshi
- Fix time zone based tests - #4468 by @fowczarek
- Fix serializing empty URLs as a string when creating menu items - #4616 by @maarcingebala
- The invalid IP address in HTTP requests now fallback to the requester's IP address. - #4597 by @NyanKiyoshi
- Fix product variant update with current attribute values - #4936 by @fowczarek

### Dashboard 2.0

- Allow selecting the number of rows displayed in dashboard's list views - #4414 by @benekex2
- Add ability to toggle visible columns in product list - #4608 by @dominik-zeglen
- Add voucher settings - #4556 by @benekex2
- Contrast improvements - #4508 by @benekex2
- Display menu item form errors - #4551 by @dominik-zeglen
- Do not allow random IDs to appear in snapshots - #4495 by @dominik-zeglen
- Input UI changes - #4542 by @benekex2
- Implement new menu design - #4476 by @benekex2
- Refetch attribute list after closing modal - #4615 by @dominik-zeglen
- Add config for Testcafe - #4553 by @dominik-zeglen
- Fix product type taxes select - #4453 by @benekex2
- Fix form reloading - #4467 by @dominik-zeglen
- Fix voucher limit value when checkbox unchecked - #4456 by @benekex2
- Fix searches and pickers - #4487 by @dominik-zeglen
- Fix dashboard menu styles - #4491 by @benekex2
- Fix menu responsiveness - #4511 by @benekex2
- Fix loosing focus while typing in the product description field - #4549 by @dominik-zeglen
- Fix MUI warnings - #4588 by @dominik-zeglen
- Fix bulk action checkboxes - #4618 by @dominik-zeglen
- Fix rendering user avatar when it's empty #4546 by @maarcingebala
- Remove Dashboard 2.0 files form Saleor repository - #4631 by @dominik-zeglen

### Other notable changes

- Replace Pipenv with Poetry - #3894 by @michaljelonek
- Upgrade `django-prices` to v2.1 - #4639 by @NyanKiyoshi
- Disable reports from uWSGI about broken pipe and write errors from disconnected clients - #4596 by @NyanKiyoshi
- Fix the random failures of `populatedb` trying to create users with an existing email - #4769 by @NyanKiyoshi
- Enforce `pydocstyle` for Python docstrings over the project - #4562 by @NyanKiyoshi
- Move Django Debug Toolbar to dev requirements - #4454 by @derenio
- Change license for artwork to CC-BY 4.0
- New translations:
  - Greek

## 2.8.0

### Core

- Avatax backend support - #4310 by @korycins
- Add ability to store used payment sources in gateways (first implemented in Braintree) - #4195 by @salwator
- Add ability to specify a minimal quantity of checkout items for a voucher - #4427 by @fowczarek
- Change the type of start and end date fields from Date to DateTime - #4293 by @fowczarek
- Revert the custom dynamic middlewares - #4452 by @NyanKiyoshi

### Dashboard 2.0

- UX improvements in Vouchers section - #4362 by @benekex2
- Add company address configuration - #4432 by @benekex2
- Require name when saving a custom list filter - #4269 by @benekex2
- Use `esModuleInterop` flag in `tsconfig.json` to simplify imports - #4372 by @dominik-zeglen
- Use hooks instead of a class component in forms - #4374 by @dominik-zeglen
- Drop CSRF token header from API client - #4357 by @dominik-zeglen
- Fix various bugs in the product section - #4429 by @dominik-zeglen

### Other notable changes

- Fix error when creating a checkout with voucher code - #4292 by @NyanKiyoshi
- Fix error when users enter an invalid phone number in an address - #4404 by @NyanKiyoshi
- Fix error when adding a note to an anonymous order - #4319 by @NyanKiyoshi
- Fix gift card duplication error in the `populatedb` script - #4336 by @fowczarek
- Fix vouchers apply once per order - #4339 by @fowczarek
- Fix discount tests failing at random - #4401 by @korycins
- Add `SPECIFIC_PRODUCT` type to `VoucherType` - #4344 by @fowczarek
- New translations:
  - Icelandic
- Refactored the backend side of `checkoutCreate` to improve performances and prevent side effects over the user's checkout if the checkout creation was to fail. - #4367 by @NyanKiyoshi
- Refactored the logic of cleaning the checkout shipping method over the API, so users do not lose the shipping method when updating their checkout. If the shipping method becomes invalid, it will be replaced by the cheapest available. - #4367 by @NyanKiyoshi & @szewczykmira
- Refactored process of getting available shipping methods to make it easier to understand and prevent human-made errors. - #4367 by @NyanKiyoshi
- Moved 3D secure option to Braintree plugin configuration and update config structure mechanism - #4751 by @salwator

## 2.7.0

### API

- Create order only when payment is successful - #4154 by @NyanKiyoshi
- Order Events containing order lines or fulfillment lines now return the line object in the GraphQL API - #4114 by @NyanKiyoshi
- GraphQL now prints exceptions to stderr as well as returning them or not - #4148 by @NyanKiyoshi
- Refactored API resolvers to static methods with root typing - #4155 by @NyanKiyoshi
- Add phone validation in the GraphQL API to handle the library upgrade - #4156 by @NyanKiyoshi

### Core

- Add basic Gift Cards support in the backend - #4025 by @fowczarek
- Add the ability to sort products within a collection - #4123 by @NyanKiyoshi
- Implement customer events - #4094 by @NyanKiyoshi
- Merge "authorize" and "capture" operations - #4098 by @korycins, @NyanKiyoshi
- Separate the Django middlewares from the GraphQL API middlewares - #4102 by @NyanKiyoshi, #4186 by @cmiacz

### Dashboard 2.0

- Add navigation section - #4012 by @dominik-zeglen
- Add filtering on product list - #4193 by @dominik-zeglen
- Add filtering on orders list - #4237 by @dominik-zeglen
- Change input style and improve Storybook stories - #4115 by @dominik-zeglen
- Migrate deprecated fields in Dashboard 2.0 - #4121 by @benekex2
- Add multiple select checkbox - #4133, #4146 by @benekex2
- Rename menu items in Dashboard 2.0 - #4172 by @benekex2
- Category delete modal improvements - #4171 by @benekex2
- Close modals on click outside - #4236 - by @benekex2
- Use date localize hook in translations - #4202 by @dominik-zeglen
- Unify search API - #4200 by @dominik-zeglen
- Default default PAGINATE_BY - #4238 by @dominik-zeglen
- Create generic filtering interface - #4221 by @dominik-zeglen
- Add default state to rich text editor = #4281 by @dominik-zeglen
- Fix translation discard button - #4109 by @benekex2
- Fix draftail options and icons - #4132 by @benekex2
- Fix typos and messages in Dashboard 2.0 - #4168 by @benekex2
- Fix view all orders button - #4173 by @benekex2
- Fix visibility card view - #4198 by @benekex2
- Fix query refetch after selecting an object in list - #4272 by @dominik-zeglen
- Fix image selection in variants - #4270 by @benekex2
- Fix collection search - #4267 by @dominik-zeglen
- Fix quantity height in draft order edit - #4273 by @benekex2
- Fix checkbox clickable area size - #4280 by @dominik-zeglen
- Fix breaking object selection in menu section - #4282 by @dominik-zeglen
- Reset selected items when tab switch - #4268 by @benekex2

### Other notable changes

- Add support for Google Cloud Storage - #4127 by @chetabahana
- Adding a nonexistent variant to checkout no longer crashes - #4166 by @NyanKiyoshi
- Disable storage of Celery results - #4169 by @NyanKiyoshi
- Disable polling in Playground - #4188 by @maarcingebala
- Cleanup code for updated function names and unused argument - #4090 by @jxltom
- Users can now add multiple "Add to Cart" forms in a single page - #4165 by @NyanKiyoshi
- Fix incorrect argument in `get_client_token` in Braintree integration - #4182 by @maarcingebala
- Fix resolving attribute values when transforming them to HStore - #4161 by @maarcingebala
- Fix wrong calculation of subtotal in cart page - #4145 by @korycins
- Fix margin calculations when product/variant price is set to zero - #4170 by @MahmoudRizk
- Fix applying discounts in checkout's subtotal calculation in API - #4192 by @maarcingebala
- Fix GATEWAYS_ENUM to always contain all implemented payment gateways - #4108 by @koradon

## 2.6.0

### API

- Add unified filtering interface in resolvers - #3952, #4078 by @korycins
- Add mutations for bulk actions - #3935, #3954, #3967, #3969, #3970 by @akjanik
- Add mutation for reordering menu items - #3958 by @NyanKiyoshi
- Optimize queries for single nodes - #3968 @NyanKiyoshi
- Refactor error handling in mutations #3891 by @maarcingebala & @akjanik
- Specify mutation permissions through Meta classes - #3980 by @NyanKiyoshi
- Unify pricing access in products and variants - #3948 by @NyanKiyoshi
- Use only_fields instead of exclude_fields in type definitions - #3940 by @michaljelonek
- Prefetch collections when getting sales of a bunch of products - #3961 by @NyanKiyoshi
- Remove unnecessary dedents from GraphQL schema so new Playground can work - #4045 by @salwator
- Restrict resolving payment by ID - #4009 @NyanKiyoshi
- Require `checkoutId` for updating checkout's shipping and billing address - #4074 by @jxltom
- Handle errors in `TokenVerify` mutation - #3981 by @fowczarek
- Unify argument names in types and resolvers - #3942 by @NyanKiyoshi

### Core

- Use Black as the default code formatting tool - #3852 by @krzysztofwolski and @NyanKiyoshi
- Dropped Python 3.5 support - #4028 by @korycins
- Rename Cart to Checkout - #3963 by @michaljelonek
- Use data classes to exchange data with payment gateways - #4028 by @korycins
- Refactor order events - #4018 by @NyanKiyoshi

### Dashboard 2.0

- Add bulk actions - #3955 by @dominik-zeglen
- Add user avatar management - #4030 by @benekex2
- Add navigation drawer support on mobile devices - #3839 by @benekex2
- Fix rendering validation errors in product form - #4024 by @benekex2
- Move dialog windows to query string rather than router paths - #3953 by @dominik-zeglen
- Update order events types - #4089 by @jxltom
- Code cleanup by replacing render props with react hooks - #4010 by @dominik-zeglen

### Other notable changes

- Add setting to enable Django Debug Toolbar - #3983 by @koradon
- Use newest GraphQL Playground - #3971 by @salwator
- Ensure adding to quantities in the checkout is respecting the limits - #4005 by @NyanKiyoshi
- Fix country area choices - #4008 by @fowczarek
- Fix price_range_as_dict function - #3999 by @zodiacfireworks
- Fix the product listing not showing in the voucher when there were products selected - #4062 by @NyanKiyoshi
- Fix crash in Dashboard 1.0 when updating an order address's phone number - #4061 by @NyanKiyoshi
- Reduce the time of tests execution by using dummy password hasher - #4083 by @korycins
- Set up explicit **hash** function - #3979 by @akjanik
- Unit tests use none as media root - #3975 by @korycins
- Update file field styles with materializecss template filter - #3998 by @zodiacfireworks
- New translations:
  - Albanian
  - Colombian Spanish
  - Lithuanian

## 2.5.0

### API

- Add query to fetch draft orders - #3809 by @michaljelonek
- Add bulk delete mutations - #3838 by @michaljelonek
- Add `languageCode` enum to API - #3819 by @michaljelonek, #3854 by @jxltom
- Duplicate address instances in checkout mutations - #3866 by @pawelzar
- Restrict access to `orders` query for unauthorized users - #3861 by @pawelzar
- Support setting address as default in address mutations - #3787 by @jxltom
- Fix phone number validation in GraphQL when country prefix not given - #3905 by @patrys
- Report pretty stack traces in DEBUG mode - #3918 by @patrys

### Core

- Drop support for Django 2.1 and Django 1.11 (previous LTS) - #3929 by @patrys
- Fulfillment of digital products - #3868 by @korycins
- Introduce avatars for staff accounts - #3878 by @pawelzar
- Refactor the account avatars path from a relative to absolute - #3938 by @NyanKiyoshi

### Dashboard 2.0

- Add translations section - #3884 by @dominik-zeglen
- Add light/dark theme - #3856 by @dominik-zeglen
- Add customer's address book view - #3826 by @dominik-zeglen
- Add "Add variant" button on the variant details page = #3914 by @dominik-zeglen
- Add back arrows in "Configure" subsections - #3917 by @dominik-zeglen
- Display avatars in staff views - #3922 by @dominik-zeglen
- Prevent user from changing his own status and permissions - #3922 by @dominik-zeglen
- Fix crashing product create view - #3837, #3910 by @dominik-zeglen
- Fix layout in staff members details page - #3857 by @dominik-zeglen
- Fix unfocusing rich text editor - #3902 by @dominik-zeglen
- Improve accessibility - #3856 by @dominik-zeglen

### Other notable changes

- Improve user and staff management in dashboard 1.0 - #3781 by @jxltom
- Fix default product tax rate in Dashboard 1.0 - #3880 by @pawelzar
- Fix logo in docs - #3928 by @michaljelonek
- Fix name of logo file - #3867 by @jxltom
- Fix variants for juices in example data - #3926 by @michaljelonek
- Fix alignment of the cart dropdown on new bootstrap version - #3937 by @NyanKiyoshi
- Refactor the account avatars path from a relative to absolute - #3938 by @NyanKiyoshi
- New translations:
  - Armenian
  - Portuguese
  - Swahili
  - Thai

## 2.4.0

### API

- Add model translations support in GraphQL API - #3789 by @michaljelonek
- Add mutations to manage addresses for authenticated customers - #3772 by @Kwaidan00, @maarcingebala
- Add mutation to apply vouchers in checkout - #3739 by @Kwaidan00
- Add thumbnail field to `OrderLine` type - #3737 by @michaljelonek
- Add a query to fetch order by token - #3740 by @michaljelonek
- Add city choices and city area type to address validator API - #3788 by @jxltom
- Fix access to unpublished objects in API - #3724 by @Kwaidan00
- Fix bug where errors are not returned when creating fulfillment with a non-existent order line - #3777 by @jxltom
- Fix `productCreate` mutation when no product type was provided - #3804 by @michaljelonek
- Enable database search in products query - #3736 by @michaljelonek
- Use authenticated user's email as default email in creating checkout - #3726 by @jxltom
- Generate voucher code if it wasn't provided in mutation - #3717 by @Kwaidan00
- Improve limitation of vouchers by country - #3707 by @michaljelonek
- Only include canceled fulfillments for staff in fulfillment API - #3778 by @jxltom
- Support setting address as when creating customer address #3782 by @jxltom
- Fix generating slug from title - #3816 by @maarcingebala
- Add `variant` field to `OrderLine` type - #3820 by @maarcingebala

### Core

- Add JSON fields to store rich-text content - #3756 by @michaljelonek
- Add function to recalculate total order weight - #3755 by @Kwaidan00, @maarcingebala
- Unify cart creation logic in API and Django views - #3761, #3790 by @maarcingebala
- Unify payment creation logic in API and Django views - #3715 by @maarcingebala
- Support partially charged and refunded payments - #3735 by @jxltom
- Support partial fulfillment of ordered items - #3754 by @jxltom
- Fix applying discounts when a sale has no end date - #3595 by @cprinos

### Dashboard 2.0

- Add "Discounts" section - #3654 by @dominik-zeglen
- Add "Pages" section; introduce Draftail WYSIWYG editor - #3751 by @dominik-zeglen
- Add "Shipping Methods" section - #3770 by @dominik-zeglen
- Add support for date and datetime components - #3708 by @dominik-zeglen
- Restyle app layout - #3811 by @dominik-zeglen

### Other notable changes

- Unify model field names related to models' public access - `publication_date` and `is_published` - #3706 by @michaljelonek
- Improve filter orders by payment status - #3749 @jxltom
- Refactor translations in emails - #3701 by @Kwaidan00
- Use exact image versions in docker-compose - #3742 by @ashishnitinpatil
- Sort order payment and history in descending order - #3747 by @jxltom
- Disable style-loader in dev mode - #3720 by @jxltom
- Add ordering to shipping method - #3806 by @michaljelonek
- Add missing type definition for dashboard 2.0 - #3776 by @jxltom
- Add header and footer for checkout success pages #3752 by @jxltom
- Add instructions for using local assets in Docker - #3723 by @michaljelonek
- Update S3 deployment documentation to include CORS configuration note - #3743 by @NyanKiyoshi
- Fix missing migrations for is_published field of product and page model - #3757 by @jxltom
- Fix problem with l10n in Braintree payment gateway template - #3691 by @Kwaidan00
- Fix bug where payment is not filtered from active ones when creating payment - #3732 by @jxltom
- Fix incorrect cart badge location - #3786 by @jxltom
- Fix storefront styles after bootstrap is updated to 4.3.1 - #3753 by @jxltom
- Fix logo size in different browser and devices with different sizes - #3722 by @jxltom
- Rename dumpdata file `db.json` to `populatedb_data.json` - #3810 by @maarcingebala
- Prefetch collections for product availability - #3813 by @michaljelonek
- Bump django-graphql-jwt - #3814 by @michaljelonek
- Fix generating slug from title - #3816 by @maarcingebala
- New translations:
  - Estonian
  - Indonesian

## 2.3.1

- Fix access to private variant fields in API - #3773 by maarcingebala
- Limit access of quantity and allocated quantity to staff in GraphQL API #3780 by @jxltom

## 2.3.0

### API

- Return user's last checkout in the `User` type - #3578 by @fowczarek
- Automatically assign checkout to the logged in user - #3587 by @fowczarek
- Expose `chargeTaxesOnShipping` field in the `Shop` type - #3603 by @fowczarek
- Expose list of enabled payment gateways - #3639 by @fowczarek
- Validate uploaded files in a unified way - #3633 by @fowczarek
- Add mutation to trigger fetching tax rates - #3622 by @fowczarek
- Use USERNAME_FIELD instead of hard-code email field when resolving user - #3577 by @jxltom
- Require variant and quantity fields in `CheckoutLineInput` type - #3592 by @jxltom
- Preserve order of nodes in `get_nodes_or_error` function - #3632 by @jxltom
- Add list mutations for `Voucher` and `Sale` models - #3669 by @michaljelonek
- Use proper type for countries in `Voucher` type - #3664 by @michaljelonek
- Require email in when creating checkout in API - #3667 by @michaljelonek
- Unify returning errors in the `tokenCreate` mutation - #3666 by @michaljelonek
- Use `Date` field in Sale/Voucher inputs - #3672 by @michaljelonek
- Refactor checkout mutations - #3610 by @fowczarek
- Refactor `clean_instance`, so it does not returns errors anymore - #3597 by @akjanik
- Handle GraphqQL syntax errors - #3576 by @jxltom

### Core

- Refactor payments architecture - #3519 by @michaljelonek
- Improve Docker and `docker-compose` configuration - #3657 by @michaljelonek
- Allow setting payment status manually for dummy gateway in Storefront 1.0 - #3648 by @jxltom
- Infer default transaction kind from operation type - #3646 by @jxltom
- Get correct payment status for order without any payments - #3605 by @jxltom
- Add default ordering by `id` for `CartLine` model - #3593 by @jxltom
- Fix "set password" email sent to customer created in the dashboard - #3688 by @Kwaidan00

### Dashboard 2.0

- ️Add taxes section - #3622 by @dominik-zeglen
- Add drag'n'drop image upload - #3611 by @dominik-zeglen
- Unify grid handling - #3520 by @dominik-zeglen
- Add component generator - #3670 by @dominik-zeglen
- Throw Typescript errors while snapshotting - #3611 by @dominik-zeglen
- Simplify mutation's error checking - #3589 by @dominik-zeglen
- Fix order cancelling - #3624 by @dominik-zeglen
- Fix logo placement - #3602 by @dominik-zeglen

### Other notable changes

- Register Celery task for updating exchange rates - #3599 by @jxltom
- Fix handling different attributes with the same slug - #3626 by @jxltom
- Add missing migrations for tax rate choices - #3629 by @jxltom
- Fix `TypeError` on calling `get_client_token` - #3660 by @michaljelonek
- Make shipping required as default when creating product types - #3655 by @jxltom
- Display payment status on customer's account page in Storefront 1.0 - #3637 by @jxltom
- Make order fields sequence in Dashboard 1.0 same as in Dashboard 2.0 - #3606 by @jxltom
- Fix returning products for homepage for the currently viewing user - #3598 by @jxltom
- Allow filtering payments by status in Dashboard 1.0 - #3608 by @jxltom
- Fix typo in the definition of order status - #3649 by @jxltom
- Add margin for order notes section - #3650 by @jxltom
- Fix logo position - #3609, #3616 by @jxltom
- Storefront visual improvements - #3696 by @piotrgrundas
- Fix product list price filter - #3697 by @Kwaidan00
- Redirect to success page after successful payment - #3693 by @Kwaidan00

## 2.2.0

### API

- Use `PermissionEnum` as input parameter type for `permissions` field - #3434 by @maarcingebala
- Add "authorize" and "charge" mutations for payments - #3426 by @jxltom
- Add alt text to product thumbnails and background images of collections and categories - #3429 by @fowczarek
- Fix passing decimal arguments = #3457 by @fowczarek
- Allow sorting products by the update date - #3470 by @jxltom
- Validate and clear the shipping method in draft order mutations - #3472 by @fowczarek
- Change tax rate field to choice field - #3478 by @fowczarek
- Allow filtering attributes by collections - #3508 by @maarcingebala
- Resolve to `None` when empty object ID was passed as mutation argument - #3497 by @maarcingebala
- Change `errors` field type from [Error] to [Error!] - #3489 by @fowczarek
- Support creating default variant for product types that don't use multiple variants - #3505 by @fowczarek
- Validate SKU when creating a default variant - #3555 by @fowczarek
- Extract enums to separate files - #3523 by @maarcingebala

### Core

- Add Stripe payment gateway - #3408 by @jxltom
- Add `first_name` and `last_name` fields to the `User` model - #3101 by @fowczarek
- Improve several payment validations - #3418 by @jxltom
- Optimize payments related database queries - #3455 by @jxltom
- Add publication date to collections - #3369 by @k-brk
- Fix hard-coded site name in order PDFs - #3526 by @NyanKiyoshi
- Update favicons to the new style - #3483 by @dominik-zeglen
- Fix migrations for default currency - #3235 by @bykof
- Remove Elasticsearch from `docker-compose.yml` - #3482 by @maarcingebala
- Resort imports in tests - #3471 by @jxltom
- Fix the no shipping orders payment crash on Stripe - #3550 by @NyanKiyoshi
- Bump backend dependencies - #3557 by @maarcingebala. This PR removes security issue CVE-2019-3498 which was present in Django 2.1.4. Saleor however wasn't vulnerable to this issue as it doesn't use the affected `django.views.defaults.page_not_found()` view.
- Generate random data using the default currency - #3512 by @stephenmoloney
- New translations:
  - Catalan
  - Serbian

### Dashboard 2.0

- Restyle product selection dialogs - #3499 by @dominik-zeglen, @maarcingebala
- Fix minor visual bugs in Dashboard 2.0 - #3433 by @dominik-zeglen
- Display warning if order draft has missing data - #3431 by @dominik-zeglen
- Add description field to collections - #3435 by @dominik-zeglen
- Add query batching - #3443 by @dominik-zeglen
- Use autocomplete fields in country selection - #3443 by @dominik-zeglen
- Add alt text to categories and collections - #3461 by @dominik-zeglen
- Use first and last name of a customer or staff member in UI - #3247 by @Bonifacy1, @dominik-zeglen
- Show error page if an object was not found - #3463 by @dominik-zeglen
- Fix simple product's inventory data saving bug - #3474 by @dominik-zeglen
- Replace `thumbnailUrl` with `thumbnail { url }` - #3484 by @dominik-zeglen
- Change "Feature on Homepage" switch behavior - #3481 by @dominik-zeglen
- Expand payment section in order view - #3502 by @dominik-zeglen
- Change TypeScript loader to speed up the build process - #3545 by @patrys

### Bugfixes

- Do not show `Pay For Order` if order is partly paid since partial payment is not supported - #3398 by @jxltom
- Fix attribute filters in the products category view - #3535 by @fowczarek
- Fix storybook dependencies conflict - #3544 by @dominik-zeglen

## 2.1.0

### API

- Change selected connection fields to lists - #3307 by @fowczarek
- Require pagination in connections - #3352 by @maarcingebala
- Replace Graphene view with a custom one - #3263 by @patrys
- Change `sortBy` parameter to use enum type - #3345 by @fowczarek
- Add `me` query to fetch data of a logged-in user - #3202, #3316 by @fowczarek
- Add `canFinalize` field to the Order type - #3356 by @fowczarek
- Extract resolvers and mutations to separate files - #3248 by @fowczarek
- Add VAT tax rates field to country - #3392 by @michaljelonek
- Allow creating orders without users - #3396 by @fowczarek

### Core

- Add Razorpay payment gatway - #3205 by @NyanKiyoshi
- Use standard tax rate as a default tax rate value - #3340 by @fowczarek
- Add description field to the Collection model - #3275 by @fowczarek
- Enforce the POST method on VAT rates fetching - #3337 by @NyanKiyoshi
- Generate thumbnails for category/collection background images - #3270 by @NyanKiyoshi
- Add warm-up support in product image creation mutation - #3276 by @NyanKiyoshi
- Fix error in the `populatedb` script when running it not from the project root - #3272 by @NyanKiyoshi
- Make Webpack rebuilds fast - #3290 by @patrys
- Skip installing Chromium to make deployment faster - #3227 by @jxltom
- Add default test runner - #3258 by @jxltom
- Add Transifex client to Pipfile - #3321 by @jxltom
- Remove additional pytest arguments in tox - #3338 by @jxltom
- Remove test warnings - #3339 by @jxltom
- Remove runtime warning when product has discount - #3310 by @jxltom
- Remove `django-graphene-jwt` warnings - #3228 by @jxltom
- Disable deprecated warnings - #3229 by @jxltom
- Add `AWS_S3_ENDPOINT_URL` setting to support DigitalOcean spaces. - #3281 by @hairychris
- Add `.gitattributes` file to hide diffs for generated files on Github - #3055 by @NyanKiyoshi
- Add database sequence reset to `populatedb` - #3406 by @michaljelonek
- Get authorized amount from succeeded auth transactions - #3417 by @jxltom
- Resort imports by `isort` - #3412 by @jxltom

### Dashboard 2.0

- Add confirmation modal when leaving view with unsaved changes - #3375 by @dominik-zeglen
- Add dialog loading and error states - #3359 by @dominik-zeglen
- Split paths and urls - #3350 by @dominik-zeglen
- Derive state from props in forms - #3360 by @dominik-zeglen
- Apply debounce to autocomplete fields - #3351 by @dominik-zeglen
- Use Apollo signatures - #3353 by @dominik-zeglen
- Add order note field in the order details view - #3346 by @dominik-zeglen
- Add app-wide progress bar - #3312 by @dominik-zeglen
- Ensure that all queries are built on top of TypedQuery - #3309 by @dominik-zeglen
- Close modal windows automatically - #3296 by @dominik-zeglen
- Move URLs to separate files - #3295 by @dominik-zeglen
- Add basic filters for products and orders list - #3237 by @Bonifacy1
- Fetch default currency from API - #3280 by @dominik-zeglen
- Add `displayName` property to components - #3238 by @Bonifacy1
- Add window titles - #3279 by @dominik-zeglen
- Add paginator component - #3265 by @dominik-zeglen
- Update Material UI to 3.6 - #3387 by @patrys
- Upgrade React, Apollo, Webpack and Babel - #3393 by @patrys
- Add pagination for required connections - #3411 by @dominik-zeglen

### Bugfixes

- Fix language codes - #3311 by @jxltom
- Fix resolving empty attributes list - #3293 by @maarcingebala
- Fix range filters not being applied - #3385 by @michaljelonek
- Remove timeout for updating image height - #3344 by @jxltom
- Return error if checkout was not found - #3289 by @maarcingebala
- Solve an auto-resize conflict between Materialize and medium-editor - #3367 by @adonig
- Fix calls to `ngettext_lazy` - #3380 by @patrys
- Filter preauthorized order from succeeded transactions - #3399 by @jxltom
- Fix incorrect country code in fixtures - #3349 by @bingimar
- Fix updating background image of a collection - #3362 by @fowczarek & @dominik-zeglen

### Docs

- Document settings related to generating thumbnails on demand - #3329 by @NyanKiyoshi
- Improve documentation for Heroku deployment - #3170 by @raybesiga
- Update documentation on Docker deployment - #3326 by @jxltom
- Document payment gateway configuration - #3376 by @NyanKiyoshi

## 2.0.0

### API

- Add mutation to delete a customer; add `isActive` field in `customerUpdate` mutation - #3177 by @maarcingebala
- Add mutations to manage authorization keys - #3082 by @maarcingebala
- Add queries for dashboard homepage - #3146 by @maarcingebala
- Allows user to unset homepage collection - #3140 by @oldPadavan
- Use enums as permission codes - #3095 by @the-bionic
- Return absolute image URLs - #3182 by @maarcingebala
- Add `backgroundImage` field to `CategoryInput` - #3153 by @oldPadavan
- Add `dateJoined` and `lastLogin` fields in `User` type - #3169 by @maarcingebala
- Separate `parent` input field from `CategoryInput` - #3150 by @akjanik
- Remove duplicated field in Order type - #3180 by @maarcingebala
- Handle empty `backgroundImage` field in API - #3159 by @maarcingebala
- Generate name-based slug in collection mutations - #3145 by @akjanik
- Remove products field from `collectionUpdate` mutation - #3141 by @oldPadavan
- Change `items` field in `Menu` type from connection to list - #3032 by @oldPadavan
- Make `Meta.description` required in `BaseMutation` - #3034 by @oldPadavan
- Apply `textwrap.dedent` to GraphQL descriptions - #3167 by @fowczarek

### Dashboard 2.0

- Add collection management - #3135 by @dominik-zeglen
- Add customer management - #3176 by @dominik-zeglen
- Add homepage view - #3155, #3178 by @Bonifacy1 and @dominik-zeglen
- Add product type management - #3052 by @dominik-zeglen
- Add site settings management - #3071 by @dominik-zeglen
- Escape node IDs in URLs - #3115 by @dominik-zeglen
- Restyle categories section - #3072 by @Bonifacy1

### Other

- Change relation between `ProductType` and `Attribute` models - #3097 by @maarcingebala
- Remove `quantity-allocated` generation in `populatedb` script - #3084 by @MartinSeibert
- Handle `Money` serialization - #3131 by @Pacu2
- Do not collect unnecessary static files - #3050 by @jxltom
- Remove host mounted volume in `docker-compose` - #3091 by @tiangolo
- Remove custom services names in `docker-compose` - #3092 by @tiangolo
- Replace COUNTRIES with countries.countries - #3079 by @neeraj1909
- Installing dev packages in docker since tests are needed - #3078 by @jxltom
- Remove comparing string in address-form-panel template - #3074 by @tomcio1205
- Move updating variant names to a Celery task - #3189 by @fowczarek

### Bugfixes

- Fix typo in `clean_input` method - #3100 by @the-bionic
- Fix typo in `ShippingMethod` model - #3099 by @the-bionic
- Remove duplicated variable declaration - #3094 by @the-bionic

### Docs

- Add createdb note to getting started for Windows - #3106 by @ajostergaard
- Update docs on pipenv - #3045 by @jxltom<|MERGE_RESOLUTION|>--- conflicted
+++ resolved
@@ -17,12 +17,9 @@
 - Now force pytest to ignore the environment variable containing the django settings module - #4992 by @NyanKiyoshi
 - Extend JWT token payload with user information - #4987 by @salwator
 - Optimize the queries for product list in the dashboard - #4995 by @IKarbowiak
-<<<<<<< HEAD
 - Drop dashboard 1.0 - #5000 by @IKarbowiak
-=======
 - Fixed serialization error on weight fields when running `loaddata` and `dumpdb` - #5005 by @NyanKiyoshi
 - Fixed JSON encoding error on Google Analytics reporting - #5004 by @NyanKiyoshi
->>>>>>> 67cce448
 
 ## 2.9.0
 
