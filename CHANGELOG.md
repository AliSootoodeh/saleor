# Changelog

All notable, unreleased changes to this project will be documented in this file. For the released changes, please visit the [Releases](https://github.com/mirumee/saleor/releases) page.

## [Unreleased]

- OpenTracing support - #5188 by @tomaszszymanski129
- Account confirmation email - #5126 by @tomaszszymanski129
- Relocate Checkout and CheckoutLine methods into separate module and update checkout related plugins to use them - #4980 by @krzysztofwolski
- Fix problem with free shipping voucher - #4942 by @IKarbowiak
- Add sub-categories to random data - #4949 by @IKarbowiak
- Deprecate `localized` field in Money type - #4952 by @IKarbowiak
- Fix for shipping api doesn't apply taxes - #4913 by @kswiatek92
- Query object translation with only manage_translation permission - #4914 by @fowczarek
- Add customer note to draft orders api - #4973 by @IKarbowiak
- Allow to delete category and leave products - #4970 by @IKarbowiak
- Remove thumbnail generation from migration - #3494 by @kswiatek92
- Rename 'shipping_date' field in fulfillment model to 'created' - #2433 by @kswiatek92
- Reduce number of queries for 'completeCheckout' mutation - #4989 by @IKarbowiak
- Now force pytest to ignore the environment variable containing the django settings module - #4992 by @NyanKiyoshi
- Extend JWT token payload with user information - #4987 by @salwator
- Optimize the queries for product list in the dashboard - #4995 by @IKarbowiak
- Drop dashboard 1.0 - #5000 by @IKarbowiak
- Fixed serialization error on weight fields when running `loaddata` and `dumpdb` - #5005 by @NyanKiyoshi
- Fixed JSON encoding error on Google Analytics reporting - #5004 by @NyanKiyoshi
- Create custom field to translation, use new translation types in translations query - #5007 by @fowczarek
- Take allocated stock in account in `StockAvailability` filter - #5019 by @simonbru
- Generate matching postal codes for US addresses - #5033 by @maarcingebala
- Update debug toolbar - #5032 by @IKarbowiak
- Allow staff member to receive notification about customers orders - #4993 by @kswiatek92
- JWT payload now contains user global id - #5039 by @salwator
- Made middleware path resolving lazy and refactored middleware names - #5041 by @NyanKiyoshi
- Generate slug in attribute value save - #5055 by @fowczarek
- Fix order status after order update - #5072 by @fowczarek
- Extend top-level connection resolvers with ability to sort results - #5018 by @fowczarek
- Drop storefront 1.0 - #5043 by @IKarbowiak
- Replace permissions strings with enums - #5038 by @kswiatek92
- Remove gateways forms and templates - #5075 by @IKarbowiak
- Add `Wishlist` models and GraphQL endpoints - #5021 by @derenio
- Remove deprecated code - #5107 by @IKarbowiak
- Fix voucher start date filtering - #5133 by @dominik-zeglen
- Search by sku in products query - #5117 by @fowczarek
- Send fulfillment update email - #5118 by @IKarbowiak
- Add address query - #5148 by @kswiatek92
- Add `checkout_quantity_changed` webhook - #5042 by @derenio
- Remove unnecessary manage_orders permission - #5142 by @kswiatek92
- Mutation to change user email - #5076 by @kswiatek92
- Add mypy checks - #5150 by @IKarbowiak
- Move extracting user or service_account from context to utils - #5152 by @kswiatek92
- Add deprecate description to order status/created arguments - #5076 by @kswiatek92
- Fix getting title field in page mutations #5160 by @maarcingebala
- Copy public and private metadata from the checkout to the order upon creation - #5165 by @dankolbman
- Add warehouses and stocks- #4986 by @szewczykmira
- Add permission groups - #5176 by @IKarbowiak
- Drop gettext occurrences - #5189 by @IKarbowiak
- Fix `product_created` webhook - #5187 by @dzkb
- Drop unused resolver `resolve_availability` - #5190 by @maarcingebala
- Fix permission for `checkoutCustomerAttach` mutation - #5192 by @maarcingebala
- Restrict access to user field - #5194 by @maarcingebala
- Unify permission for service account api client in test - #5197 by @fowczarek
- Add additional confirmation step to checkoutComplete mutation - #5179 by @salwator
- Allow sorting warehouses by name - #5211 by @dominik-zeglen
- Add anonymization to GraphQL's `webhookSamplePayload` endpoint - #5161 @derenio
- Add slug to Warehouse, Product, ProductType and update slug in models which already using it - #5196 by @IKarbowiak
- Add mutation for assigning, unassigning shipping zones to warehouse - #5217 by @kswiatek92
- Fix passing addresses to `PaymentData` objects - #5223 by @maarcingebala
- Return `null` when querying `me` as an anonymous user - #5231 by @maarcingebala
- Added `PLAYGROUND_ENABLED` environment variable/setting to allow to enable the GraphQL playground when `DEBUG` is disabled - #5254 by @NyanKiyoshi
- Fix access to order query when request from service account - #5258 by @fowczarek
- Customer shouldn't be able to see draft orders by token - #5259 by @fowczarek
- Customer shouldn't be able to query checkout with another customer - #5268 by @fowczarek
- Added integration support of Jaeger Tracing - #5282 by @NyanKiyoshi
- Customer shouldn't be able to see draft orders by token  - #5259 by @fowczarek
- Return `null` when querying `me` as an anonymous user - #5231 as @maarcingebala
- Add `fulfillment created` webhook - @szewczykmira
- Unify saleor metadata - #5178 by @fowczarek
- Add compiled versions of emails to the repository - #5260 by @tomaszszymanski129
- Add required prop to fields where applicable - #5293 by @dominik-zeglen
<<<<<<< HEAD
- Drop get_absolute_url methods - #5299 by @IKarbowiak
=======
- Add --force flag to cleardb command - #5302 by @maarcingebala
>>>>>>> ba45ef0f

## 2.9.0

### API

- Add mutation to change customer's first name last name - #4489 by @fowczarek
- Add mutation to delete customer's account - #4494 by @fowczarek
- Add mutation to change customer's password - #4656 by @fowczarek
- Add ability to customize email sender address in emails sent by Saleor - #4820 by @NyanKiyoshi
- Add ability to filter attributes per global ID - #4640 by @NyanKiyoshi
- Add ability to search product types by value (through the name) - #4647 by @NyanKiyoshi
- Add queries and mutation for serving and saving the configuration of all plugins - #4576 by @korycins
- Add `redirectUrl` to staff and user create mutations - #4717 by @fowczarek
- Add error codes to mutations responses - #4676 by @Kwaidan00
- Add translations to countries in `shop` query - #4732 by @fowczarek
- Add support for sorting product by their attribute values through given attribute ID - #4740 by @NyanKiyoshi
- Add descriptions for queries and query arguments - #4758 by @maarcingebala
- Add support for Apollo Federation - #4825 by @salwator
- Add mutation to create multiple product variants at once - #4735 by @fowczarek
- Add default value to custom errors - #4797 by @fowczarek
- Extend `availablePaymentGateways` field with gateways' configuration data - #4774 by @salwator
- Change `AddressValidationRules` API - #4655 by @Kwaidan00
- Use search in a consistent way; add sort by product type name and publication status to `products` query. - #4715 by @fowczarek
- Unify `menuItemMove` mutation with other reordering mutations - #4734 by @NyanKiyoshi
- Don't create an order when the payment was unsuccessful - #4500 by @NyanKiyoshi
- Don't require shipping information in checkout for digital orders - #4573 by @NyanKiyoshi
- Drop `manage_users` permission from the `permissions` query - #4854 by @maarcingebala
- Deprecate `inCategory` and `inCollection` attributes filters in favor of `filter` argument - #4700 by @NyanKiyoshi & @khalibloo
- Remove `PaymentGatewayEnum` from the schema, as gateways now are dynamic plugins - #4756 by @salwator
- Require `manage_products` permission to query `costPrice` and `stockQuantity` fields - #4753 by @NyanKiyoshi
- Refactor account mutations - #4510, #4668 by @fowczarek
- Fix generating random avatars when updating staff accounts - #4521 by @maarcingebala
- Fix updating JSON menu representation in mutations - #4524 by @maarcingebala
- Fix setting variant's `priceOverride` and `costPrice` to `null` - #4754 by @NyanKiyoshi
- Fix fetching staff user without `manage_users` permission - #4835 by @fowczarek
- Ensure that a GraphQL query is a string - #4836 by @nix010
- Add ability to configure the password reset link - #4863 by @fowczarek
- Fixed a performance issue where Saleor would sometimes run huge, unneeded prefetches when resolving categories or collections - #5291 by @NyanKiyoshi

### Core

- Add enterprise-grade attributes management - #4351 by @dominik-zeglen and @NyanKiyoshi
- Add extensions manager - #4497 by @korycins
- Add service accounts - backend support - #4689 by @korycins
- Add support for webhooks - #4731 by @korycins
- Migrate the attributes mapping from HStore to many-to-many relation - #4663 by @NyanKiyoshi
- Create general abstraction for object metadata - #4447 by @salwator
- Add metadata to `Order` and `Fulfillment` models - #4513, #4866 by @szewczykmira
- Migrate the tax calculations to plugins - #4497 by @korycins
- Rewrite payment gateways using plugin architecture - #4669 by @salwator
- Rewrite Stripe integration to use PaymentIntents API - #4606 by @salwator
- Refactor password recovery system - #4617 by @fowczarek
- Add functionality to sort products by their "minimal variant price" - #4416 by @derenio
- Add voucher's "once per customer" feature - #4442 by @fowczarek
- Add validations for minimum password length in settings - #4735 by @fowczarek
- Add form to configure payments in the dashboard - #4807 by @szewczykmira
- Change `unique_together` in `AttributeValue` - #4805 by @fowczarek
- Change max length of SKU to 255 characters - #4811 by @lex111
- Distinguish `OrderLine` product name and variant name - #4702 by @fowczarek
- Fix updating order status after automatic fulfillment of digital products - #4709 by @korycins
- Fix error when updating or creating a sale with missing required values - #4778 by @NyanKiyoshi
- Fix error filtering pages by URL in the dashboard 1.0 - #4776 by @NyanKiyoshi
- Fix display of the products tax rate in the details page of dashboard 1.0 - #4780 by @NyanKiyoshi
- Fix adding the same product into a collection multiple times - #4518 by @NyanKiyoshi
- Fix crash when placing an order when a customer happens to have the same address more than once - #4824 by @NyanKiyoshi
- Fix time zone based tests - #4468 by @fowczarek
- Fix serializing empty URLs as a string when creating menu items - #4616 by @maarcingebala
- The invalid IP address in HTTP requests now fallback to the requester's IP address. - #4597 by @NyanKiyoshi
- Fix product variant update with current attribute values - #4936 by @fowczarek
- Update checkout last field and add auto now fields to save with update_fields parameter - #5177 by @IKarbowiak

### Dashboard 2.0

- Allow selecting the number of rows displayed in dashboard's list views - #4414 by @benekex2
- Add ability to toggle visible columns in product list - #4608 by @dominik-zeglen
- Add voucher settings - #4556 by @benekex2
- Contrast improvements - #4508 by @benekex2
- Display menu item form errors - #4551 by @dominik-zeglen
- Do not allow random IDs to appear in snapshots - #4495 by @dominik-zeglen
- Input UI changes - #4542 by @benekex2
- Implement new menu design - #4476 by @benekex2
- Refetch attribute list after closing modal - #4615 by @dominik-zeglen
- Add config for Testcafe - #4553 by @dominik-zeglen
- Fix product type taxes select - #4453 by @benekex2
- Fix form reloading - #4467 by @dominik-zeglen
- Fix voucher limit value when checkbox unchecked - #4456 by @benekex2
- Fix searches and pickers - #4487 by @dominik-zeglen
- Fix dashboard menu styles - #4491 by @benekex2
- Fix menu responsiveness - #4511 by @benekex2
- Fix loosing focus while typing in the product description field - #4549 by @dominik-zeglen
- Fix MUI warnings - #4588 by @dominik-zeglen
- Fix bulk action checkboxes - #4618 by @dominik-zeglen
- Fix rendering user avatar when it's empty #4546 by @maarcingebala
- Remove Dashboard 2.0 files form Saleor repository - #4631 by @dominik-zeglen

### Other notable changes

- Replace Pipenv with Poetry - #3894 by @michaljelonek
- Upgrade `django-prices` to v2.1 - #4639 by @NyanKiyoshi
- Disable reports from uWSGI about broken pipe and write errors from disconnected clients - #4596 by @NyanKiyoshi
- Fix the random failures of `populatedb` trying to create users with an existing email - #4769 by @NyanKiyoshi
- Enforce `pydocstyle` for Python docstrings over the project - #4562 by @NyanKiyoshi
- Move Django Debug Toolbar to dev requirements - #4454 by @derenio
- Change license for artwork to CC-BY 4.0
- New translations:
  - Greek

## 2.8.0

### Core

- Avatax backend support - #4310 by @korycins
- Add ability to store used payment sources in gateways (first implemented in Braintree) - #4195 by @salwator
- Add ability to specify a minimal quantity of checkout items for a voucher - #4427 by @fowczarek
- Change the type of start and end date fields from Date to DateTime - #4293 by @fowczarek
- Revert the custom dynamic middlewares - #4452 by @NyanKiyoshi

### Dashboard 2.0

- UX improvements in Vouchers section - #4362 by @benekex2
- Add company address configuration - #4432 by @benekex2
- Require name when saving a custom list filter - #4269 by @benekex2
- Use `esModuleInterop` flag in `tsconfig.json` to simplify imports - #4372 by @dominik-zeglen
- Use hooks instead of a class component in forms - #4374 by @dominik-zeglen
- Drop CSRF token header from API client - #4357 by @dominik-zeglen
- Fix various bugs in the product section - #4429 by @dominik-zeglen

### Other notable changes

- Fix error when creating a checkout with voucher code - #4292 by @NyanKiyoshi
- Fix error when users enter an invalid phone number in an address - #4404 by @NyanKiyoshi
- Fix error when adding a note to an anonymous order - #4319 by @NyanKiyoshi
- Fix gift card duplication error in the `populatedb` script - #4336 by @fowczarek
- Fix vouchers apply once per order - #4339 by @fowczarek
- Fix discount tests failing at random - #4401 by @korycins
- Add `SPECIFIC_PRODUCT` type to `VoucherType` - #4344 by @fowczarek
- New translations:
  - Icelandic
- Refactored the backend side of `checkoutCreate` to improve performances and prevent side effects over the user's checkout if the checkout creation was to fail. - #4367 by @NyanKiyoshi
- Refactored the logic of cleaning the checkout shipping method over the API, so users do not lose the shipping method when updating their checkout. If the shipping method becomes invalid, it will be replaced by the cheapest available. - #4367 by @NyanKiyoshi & @szewczykmira
- Refactored process of getting available shipping methods to make it easier to understand and prevent human-made errors. - #4367 by @NyanKiyoshi
- Moved 3D secure option to Braintree plugin configuration and update config structure mechanism - #4751 by @salwator

## 2.7.0

### API

- Create order only when payment is successful - #4154 by @NyanKiyoshi
- Order Events containing order lines or fulfillment lines now return the line object in the GraphQL API - #4114 by @NyanKiyoshi
- GraphQL now prints exceptions to stderr as well as returning them or not - #4148 by @NyanKiyoshi
- Refactored API resolvers to static methods with root typing - #4155 by @NyanKiyoshi
- Add phone validation in the GraphQL API to handle the library upgrade - #4156 by @NyanKiyoshi

### Core

- Add basic Gift Cards support in the backend - #4025 by @fowczarek
- Add the ability to sort products within a collection - #4123 by @NyanKiyoshi
- Implement customer events - #4094 by @NyanKiyoshi
- Merge "authorize" and "capture" operations - #4098 by @korycins, @NyanKiyoshi
- Separate the Django middlewares from the GraphQL API middlewares - #4102 by @NyanKiyoshi, #4186 by @cmiacz

### Dashboard 2.0

- Add navigation section - #4012 by @dominik-zeglen
- Add filtering on product list - #4193 by @dominik-zeglen
- Add filtering on orders list - #4237 by @dominik-zeglen
- Change input style and improve Storybook stories - #4115 by @dominik-zeglen
- Migrate deprecated fields in Dashboard 2.0 - #4121 by @benekex2
- Add multiple select checkbox - #4133, #4146 by @benekex2
- Rename menu items in Dashboard 2.0 - #4172 by @benekex2
- Category delete modal improvements - #4171 by @benekex2
- Close modals on click outside - #4236 - by @benekex2
- Use date localize hook in translations - #4202 by @dominik-zeglen
- Unify search API - #4200 by @dominik-zeglen
- Default default PAGINATE_BY - #4238 by @dominik-zeglen
- Create generic filtering interface - #4221 by @dominik-zeglen
- Add default state to rich text editor = #4281 by @dominik-zeglen
- Fix translation discard button - #4109 by @benekex2
- Fix draftail options and icons - #4132 by @benekex2
- Fix typos and messages in Dashboard 2.0 - #4168 by @benekex2
- Fix view all orders button - #4173 by @benekex2
- Fix visibility card view - #4198 by @benekex2
- Fix query refetch after selecting an object in list - #4272 by @dominik-zeglen
- Fix image selection in variants - #4270 by @benekex2
- Fix collection search - #4267 by @dominik-zeglen
- Fix quantity height in draft order edit - #4273 by @benekex2
- Fix checkbox clickable area size - #4280 by @dominik-zeglen
- Fix breaking object selection in menu section - #4282 by @dominik-zeglen
- Reset selected items when tab switch - #4268 by @benekex2

### Other notable changes

- Add support for Google Cloud Storage - #4127 by @chetabahana
- Adding a nonexistent variant to checkout no longer crashes - #4166 by @NyanKiyoshi
- Disable storage of Celery results - #4169 by @NyanKiyoshi
- Disable polling in Playground - #4188 by @maarcingebala
- Cleanup code for updated function names and unused argument - #4090 by @jxltom
- Users can now add multiple "Add to Cart" forms in a single page - #4165 by @NyanKiyoshi
- Fix incorrect argument in `get_client_token` in Braintree integration - #4182 by @maarcingebala
- Fix resolving attribute values when transforming them to HStore - #4161 by @maarcingebala
- Fix wrong calculation of subtotal in cart page - #4145 by @korycins
- Fix margin calculations when product/variant price is set to zero - #4170 by @MahmoudRizk
- Fix applying discounts in checkout's subtotal calculation in API - #4192 by @maarcingebala
- Fix GATEWAYS_ENUM to always contain all implemented payment gateways - #4108 by @koradon

## 2.6.0

### API

- Add unified filtering interface in resolvers - #3952, #4078 by @korycins
- Add mutations for bulk actions - #3935, #3954, #3967, #3969, #3970 by @akjanik
- Add mutation for reordering menu items - #3958 by @NyanKiyoshi
- Optimize queries for single nodes - #3968 @NyanKiyoshi
- Refactor error handling in mutations #3891 by @maarcingebala & @akjanik
- Specify mutation permissions through Meta classes - #3980 by @NyanKiyoshi
- Unify pricing access in products and variants - #3948 by @NyanKiyoshi
- Use only_fields instead of exclude_fields in type definitions - #3940 by @michaljelonek
- Prefetch collections when getting sales of a bunch of products - #3961 by @NyanKiyoshi
- Remove unnecessary dedents from GraphQL schema so new Playground can work - #4045 by @salwator
- Restrict resolving payment by ID - #4009 @NyanKiyoshi
- Require `checkoutId` for updating checkout's shipping and billing address - #4074 by @jxltom
- Handle errors in `TokenVerify` mutation - #3981 by @fowczarek
- Unify argument names in types and resolvers - #3942 by @NyanKiyoshi

### Core

- Use Black as the default code formatting tool - #3852 by @krzysztofwolski and @NyanKiyoshi
- Dropped Python 3.5 support - #4028 by @korycins
- Rename Cart to Checkout - #3963 by @michaljelonek
- Use data classes to exchange data with payment gateways - #4028 by @korycins
- Refactor order events - #4018 by @NyanKiyoshi

### Dashboard 2.0

- Add bulk actions - #3955 by @dominik-zeglen
- Add user avatar management - #4030 by @benekex2
- Add navigation drawer support on mobile devices - #3839 by @benekex2
- Fix rendering validation errors in product form - #4024 by @benekex2
- Move dialog windows to query string rather than router paths - #3953 by @dominik-zeglen
- Update order events types - #4089 by @jxltom
- Code cleanup by replacing render props with react hooks - #4010 by @dominik-zeglen

### Other notable changes

- Add setting to enable Django Debug Toolbar - #3983 by @koradon
- Use newest GraphQL Playground - #3971 by @salwator
- Ensure adding to quantities in the checkout is respecting the limits - #4005 by @NyanKiyoshi
- Fix country area choices - #4008 by @fowczarek
- Fix price_range_as_dict function - #3999 by @zodiacfireworks
- Fix the product listing not showing in the voucher when there were products selected - #4062 by @NyanKiyoshi
- Fix crash in Dashboard 1.0 when updating an order address's phone number - #4061 by @NyanKiyoshi
- Reduce the time of tests execution by using dummy password hasher - #4083 by @korycins
- Set up explicit **hash** function - #3979 by @akjanik
- Unit tests use none as media root - #3975 by @korycins
- Update file field styles with materializecss template filter - #3998 by @zodiacfireworks
- New translations:
  - Albanian
  - Colombian Spanish
  - Lithuanian

## 2.5.0

### API

- Add query to fetch draft orders - #3809 by @michaljelonek
- Add bulk delete mutations - #3838 by @michaljelonek
- Add `languageCode` enum to API - #3819 by @michaljelonek, #3854 by @jxltom
- Duplicate address instances in checkout mutations - #3866 by @pawelzar
- Restrict access to `orders` query for unauthorized users - #3861 by @pawelzar
- Support setting address as default in address mutations - #3787 by @jxltom
- Fix phone number validation in GraphQL when country prefix not given - #3905 by @patrys
- Report pretty stack traces in DEBUG mode - #3918 by @patrys

### Core

- Drop support for Django 2.1 and Django 1.11 (previous LTS) - #3929 by @patrys
- Fulfillment of digital products - #3868 by @korycins
- Introduce avatars for staff accounts - #3878 by @pawelzar
- Refactor the account avatars path from a relative to absolute - #3938 by @NyanKiyoshi

### Dashboard 2.0

- Add translations section - #3884 by @dominik-zeglen
- Add light/dark theme - #3856 by @dominik-zeglen
- Add customer's address book view - #3826 by @dominik-zeglen
- Add "Add variant" button on the variant details page = #3914 by @dominik-zeglen
- Add back arrows in "Configure" subsections - #3917 by @dominik-zeglen
- Display avatars in staff views - #3922 by @dominik-zeglen
- Prevent user from changing his own status and permissions - #3922 by @dominik-zeglen
- Fix crashing product create view - #3837, #3910 by @dominik-zeglen
- Fix layout in staff members details page - #3857 by @dominik-zeglen
- Fix unfocusing rich text editor - #3902 by @dominik-zeglen
- Improve accessibility - #3856 by @dominik-zeglen

### Other notable changes

- Improve user and staff management in dashboard 1.0 - #3781 by @jxltom
- Fix default product tax rate in Dashboard 1.0 - #3880 by @pawelzar
- Fix logo in docs - #3928 by @michaljelonek
- Fix name of logo file - #3867 by @jxltom
- Fix variants for juices in example data - #3926 by @michaljelonek
- Fix alignment of the cart dropdown on new bootstrap version - #3937 by @NyanKiyoshi
- Refactor the account avatars path from a relative to absolute - #3938 by @NyanKiyoshi
- New translations:
  - Armenian
  - Portuguese
  - Swahili
  - Thai

## 2.4.0

### API

- Add model translations support in GraphQL API - #3789 by @michaljelonek
- Add mutations to manage addresses for authenticated customers - #3772 by @Kwaidan00, @maarcingebala
- Add mutation to apply vouchers in checkout - #3739 by @Kwaidan00
- Add thumbnail field to `OrderLine` type - #3737 by @michaljelonek
- Add a query to fetch order by token - #3740 by @michaljelonek
- Add city choices and city area type to address validator API - #3788 by @jxltom
- Fix access to unpublished objects in API - #3724 by @Kwaidan00
- Fix bug where errors are not returned when creating fulfillment with a non-existent order line - #3777 by @jxltom
- Fix `productCreate` mutation when no product type was provided - #3804 by @michaljelonek
- Enable database search in products query - #3736 by @michaljelonek
- Use authenticated user's email as default email in creating checkout - #3726 by @jxltom
- Generate voucher code if it wasn't provided in mutation - #3717 by @Kwaidan00
- Improve limitation of vouchers by country - #3707 by @michaljelonek
- Only include canceled fulfillments for staff in fulfillment API - #3778 by @jxltom
- Support setting address as when creating customer address #3782 by @jxltom
- Fix generating slug from title - #3816 by @maarcingebala
- Add `variant` field to `OrderLine` type - #3820 by @maarcingebala

### Core

- Add JSON fields to store rich-text content - #3756 by @michaljelonek
- Add function to recalculate total order weight - #3755 by @Kwaidan00, @maarcingebala
- Unify cart creation logic in API and Django views - #3761, #3790 by @maarcingebala
- Unify payment creation logic in API and Django views - #3715 by @maarcingebala
- Support partially charged and refunded payments - #3735 by @jxltom
- Support partial fulfillment of ordered items - #3754 by @jxltom
- Fix applying discounts when a sale has no end date - #3595 by @cprinos

### Dashboard 2.0

- Add "Discounts" section - #3654 by @dominik-zeglen
- Add "Pages" section; introduce Draftail WYSIWYG editor - #3751 by @dominik-zeglen
- Add "Shipping Methods" section - #3770 by @dominik-zeglen
- Add support for date and datetime components - #3708 by @dominik-zeglen
- Restyle app layout - #3811 by @dominik-zeglen

### Other notable changes

- Unify model field names related to models' public access - `publication_date` and `is_published` - #3706 by @michaljelonek
- Improve filter orders by payment status - #3749 @jxltom
- Refactor translations in emails - #3701 by @Kwaidan00
- Use exact image versions in docker-compose - #3742 by @ashishnitinpatil
- Sort order payment and history in descending order - #3747 by @jxltom
- Disable style-loader in dev mode - #3720 by @jxltom
- Add ordering to shipping method - #3806 by @michaljelonek
- Add missing type definition for dashboard 2.0 - #3776 by @jxltom
- Add header and footer for checkout success pages #3752 by @jxltom
- Add instructions for using local assets in Docker - #3723 by @michaljelonek
- Update S3 deployment documentation to include CORS configuration note - #3743 by @NyanKiyoshi
- Fix missing migrations for is_published field of product and page model - #3757 by @jxltom
- Fix problem with l10n in Braintree payment gateway template - #3691 by @Kwaidan00
- Fix bug where payment is not filtered from active ones when creating payment - #3732 by @jxltom
- Fix incorrect cart badge location - #3786 by @jxltom
- Fix storefront styles after bootstrap is updated to 4.3.1 - #3753 by @jxltom
- Fix logo size in different browser and devices with different sizes - #3722 by @jxltom
- Rename dumpdata file `db.json` to `populatedb_data.json` - #3810 by @maarcingebala
- Prefetch collections for product availability - #3813 by @michaljelonek
- Bump django-graphql-jwt - #3814 by @michaljelonek
- Fix generating slug from title - #3816 by @maarcingebala
- New translations:
  - Estonian
  - Indonesian

## 2.3.1

- Fix access to private variant fields in API - #3773 by maarcingebala
- Limit access of quantity and allocated quantity to staff in GraphQL API #3780 by @jxltom

## 2.3.0

### API

- Return user's last checkout in the `User` type - #3578 by @fowczarek
- Automatically assign checkout to the logged in user - #3587 by @fowczarek
- Expose `chargeTaxesOnShipping` field in the `Shop` type - #3603 by @fowczarek
- Expose list of enabled payment gateways - #3639 by @fowczarek
- Validate uploaded files in a unified way - #3633 by @fowczarek
- Add mutation to trigger fetching tax rates - #3622 by @fowczarek
- Use USERNAME_FIELD instead of hard-code email field when resolving user - #3577 by @jxltom
- Require variant and quantity fields in `CheckoutLineInput` type - #3592 by @jxltom
- Preserve order of nodes in `get_nodes_or_error` function - #3632 by @jxltom
- Add list mutations for `Voucher` and `Sale` models - #3669 by @michaljelonek
- Use proper type for countries in `Voucher` type - #3664 by @michaljelonek
- Require email in when creating checkout in API - #3667 by @michaljelonek
- Unify returning errors in the `tokenCreate` mutation - #3666 by @michaljelonek
- Use `Date` field in Sale/Voucher inputs - #3672 by @michaljelonek
- Refactor checkout mutations - #3610 by @fowczarek
- Refactor `clean_instance`, so it does not returns errors anymore - #3597 by @akjanik
- Handle GraphqQL syntax errors - #3576 by @jxltom

### Core

- Refactor payments architecture - #3519 by @michaljelonek
- Improve Docker and `docker-compose` configuration - #3657 by @michaljelonek
- Allow setting payment status manually for dummy gateway in Storefront 1.0 - #3648 by @jxltom
- Infer default transaction kind from operation type - #3646 by @jxltom
- Get correct payment status for order without any payments - #3605 by @jxltom
- Add default ordering by `id` for `CartLine` model - #3593 by @jxltom
- Fix "set password" email sent to customer created in the dashboard - #3688 by @Kwaidan00

### Dashboard 2.0

- ️Add taxes section - #3622 by @dominik-zeglen
- Add drag'n'drop image upload - #3611 by @dominik-zeglen
- Unify grid handling - #3520 by @dominik-zeglen
- Add component generator - #3670 by @dominik-zeglen
- Throw Typescript errors while snapshotting - #3611 by @dominik-zeglen
- Simplify mutation's error checking - #3589 by @dominik-zeglen
- Fix order cancelling - #3624 by @dominik-zeglen
- Fix logo placement - #3602 by @dominik-zeglen

### Other notable changes

- Register Celery task for updating exchange rates - #3599 by @jxltom
- Fix handling different attributes with the same slug - #3626 by @jxltom
- Add missing migrations for tax rate choices - #3629 by @jxltom
- Fix `TypeError` on calling `get_client_token` - #3660 by @michaljelonek
- Make shipping required as default when creating product types - #3655 by @jxltom
- Display payment status on customer's account page in Storefront 1.0 - #3637 by @jxltom
- Make order fields sequence in Dashboard 1.0 same as in Dashboard 2.0 - #3606 by @jxltom
- Fix returning products for homepage for the currently viewing user - #3598 by @jxltom
- Allow filtering payments by status in Dashboard 1.0 - #3608 by @jxltom
- Fix typo in the definition of order status - #3649 by @jxltom
- Add margin for order notes section - #3650 by @jxltom
- Fix logo position - #3609, #3616 by @jxltom
- Storefront visual improvements - #3696 by @piotrgrundas
- Fix product list price filter - #3697 by @Kwaidan00
- Redirect to success page after successful payment - #3693 by @Kwaidan00

## 2.2.0

### API

- Use `PermissionEnum` as input parameter type for `permissions` field - #3434 by @maarcingebala
- Add "authorize" and "charge" mutations for payments - #3426 by @jxltom
- Add alt text to product thumbnails and background images of collections and categories - #3429 by @fowczarek
- Fix passing decimal arguments = #3457 by @fowczarek
- Allow sorting products by the update date - #3470 by @jxltom
- Validate and clear the shipping method in draft order mutations - #3472 by @fowczarek
- Change tax rate field to choice field - #3478 by @fowczarek
- Allow filtering attributes by collections - #3508 by @maarcingebala
- Resolve to `None` when empty object ID was passed as mutation argument - #3497 by @maarcingebala
- Change `errors` field type from [Error] to [Error!] - #3489 by @fowczarek
- Support creating default variant for product types that don't use multiple variants - #3505 by @fowczarek
- Validate SKU when creating a default variant - #3555 by @fowczarek
- Extract enums to separate files - #3523 by @maarcingebala

### Core

- Add Stripe payment gateway - #3408 by @jxltom
- Add `first_name` and `last_name` fields to the `User` model - #3101 by @fowczarek
- Improve several payment validations - #3418 by @jxltom
- Optimize payments related database queries - #3455 by @jxltom
- Add publication date to collections - #3369 by @k-brk
- Fix hard-coded site name in order PDFs - #3526 by @NyanKiyoshi
- Update favicons to the new style - #3483 by @dominik-zeglen
- Fix migrations for default currency - #3235 by @bykof
- Remove Elasticsearch from `docker-compose.yml` - #3482 by @maarcingebala
- Resort imports in tests - #3471 by @jxltom
- Fix the no shipping orders payment crash on Stripe - #3550 by @NyanKiyoshi
- Bump backend dependencies - #3557 by @maarcingebala. This PR removes security issue CVE-2019-3498 which was present in Django 2.1.4. Saleor however wasn't vulnerable to this issue as it doesn't use the affected `django.views.defaults.page_not_found()` view.
- Generate random data using the default currency - #3512 by @stephenmoloney
- New translations:
  - Catalan
  - Serbian

### Dashboard 2.0

- Restyle product selection dialogs - #3499 by @dominik-zeglen, @maarcingebala
- Fix minor visual bugs in Dashboard 2.0 - #3433 by @dominik-zeglen
- Display warning if order draft has missing data - #3431 by @dominik-zeglen
- Add description field to collections - #3435 by @dominik-zeglen
- Add query batching - #3443 by @dominik-zeglen
- Use autocomplete fields in country selection - #3443 by @dominik-zeglen
- Add alt text to categories and collections - #3461 by @dominik-zeglen
- Use first and last name of a customer or staff member in UI - #3247 by @Bonifacy1, @dominik-zeglen
- Show error page if an object was not found - #3463 by @dominik-zeglen
- Fix simple product's inventory data saving bug - #3474 by @dominik-zeglen
- Replace `thumbnailUrl` with `thumbnail { url }` - #3484 by @dominik-zeglen
- Change "Feature on Homepage" switch behavior - #3481 by @dominik-zeglen
- Expand payment section in order view - #3502 by @dominik-zeglen
- Change TypeScript loader to speed up the build process - #3545 by @patrys

### Bugfixes

- Do not show `Pay For Order` if order is partly paid since partial payment is not supported - #3398 by @jxltom
- Fix attribute filters in the products category view - #3535 by @fowczarek
- Fix storybook dependencies conflict - #3544 by @dominik-zeglen

## 2.1.0

### API

- Change selected connection fields to lists - #3307 by @fowczarek
- Require pagination in connections - #3352 by @maarcingebala
- Replace Graphene view with a custom one - #3263 by @patrys
- Change `sortBy` parameter to use enum type - #3345 by @fowczarek
- Add `me` query to fetch data of a logged-in user - #3202, #3316 by @fowczarek
- Add `canFinalize` field to the Order type - #3356 by @fowczarek
- Extract resolvers and mutations to separate files - #3248 by @fowczarek
- Add VAT tax rates field to country - #3392 by @michaljelonek
- Allow creating orders without users - #3396 by @fowczarek

### Core

- Add Razorpay payment gatway - #3205 by @NyanKiyoshi
- Use standard tax rate as a default tax rate value - #3340 by @fowczarek
- Add description field to the Collection model - #3275 by @fowczarek
- Enforce the POST method on VAT rates fetching - #3337 by @NyanKiyoshi
- Generate thumbnails for category/collection background images - #3270 by @NyanKiyoshi
- Add warm-up support in product image creation mutation - #3276 by @NyanKiyoshi
- Fix error in the `populatedb` script when running it not from the project root - #3272 by @NyanKiyoshi
- Make Webpack rebuilds fast - #3290 by @patrys
- Skip installing Chromium to make deployment faster - #3227 by @jxltom
- Add default test runner - #3258 by @jxltom
- Add Transifex client to Pipfile - #3321 by @jxltom
- Remove additional pytest arguments in tox - #3338 by @jxltom
- Remove test warnings - #3339 by @jxltom
- Remove runtime warning when product has discount - #3310 by @jxltom
- Remove `django-graphene-jwt` warnings - #3228 by @jxltom
- Disable deprecated warnings - #3229 by @jxltom
- Add `AWS_S3_ENDPOINT_URL` setting to support DigitalOcean spaces. - #3281 by @hairychris
- Add `.gitattributes` file to hide diffs for generated files on Github - #3055 by @NyanKiyoshi
- Add database sequence reset to `populatedb` - #3406 by @michaljelonek
- Get authorized amount from succeeded auth transactions - #3417 by @jxltom
- Resort imports by `isort` - #3412 by @jxltom

### Dashboard 2.0

- Add confirmation modal when leaving view with unsaved changes - #3375 by @dominik-zeglen
- Add dialog loading and error states - #3359 by @dominik-zeglen
- Split paths and urls - #3350 by @dominik-zeglen
- Derive state from props in forms - #3360 by @dominik-zeglen
- Apply debounce to autocomplete fields - #3351 by @dominik-zeglen
- Use Apollo signatures - #3353 by @dominik-zeglen
- Add order note field in the order details view - #3346 by @dominik-zeglen
- Add app-wide progress bar - #3312 by @dominik-zeglen
- Ensure that all queries are built on top of TypedQuery - #3309 by @dominik-zeglen
- Close modal windows automatically - #3296 by @dominik-zeglen
- Move URLs to separate files - #3295 by @dominik-zeglen
- Add basic filters for products and orders list - #3237 by @Bonifacy1
- Fetch default currency from API - #3280 by @dominik-zeglen
- Add `displayName` property to components - #3238 by @Bonifacy1
- Add window titles - #3279 by @dominik-zeglen
- Add paginator component - #3265 by @dominik-zeglen
- Update Material UI to 3.6 - #3387 by @patrys
- Upgrade React, Apollo, Webpack and Babel - #3393 by @patrys
- Add pagination for required connections - #3411 by @dominik-zeglen

### Bugfixes

- Fix language codes - #3311 by @jxltom
- Fix resolving empty attributes list - #3293 by @maarcingebala
- Fix range filters not being applied - #3385 by @michaljelonek
- Remove timeout for updating image height - #3344 by @jxltom
- Return error if checkout was not found - #3289 by @maarcingebala
- Solve an auto-resize conflict between Materialize and medium-editor - #3367 by @adonig
- Fix calls to `ngettext_lazy` - #3380 by @patrys
- Filter preauthorized order from succeeded transactions - #3399 by @jxltom
- Fix incorrect country code in fixtures - #3349 by @bingimar
- Fix updating background image of a collection - #3362 by @fowczarek & @dominik-zeglen

### Docs

- Document settings related to generating thumbnails on demand - #3329 by @NyanKiyoshi
- Improve documentation for Heroku deployment - #3170 by @raybesiga
- Update documentation on Docker deployment - #3326 by @jxltom
- Document payment gateway configuration - #3376 by @NyanKiyoshi

## 2.0.0

### API

- Add mutation to delete a customer; add `isActive` field in `customerUpdate` mutation - #3177 by @maarcingebala
- Add mutations to manage authorization keys - #3082 by @maarcingebala
- Add queries for dashboard homepage - #3146 by @maarcingebala
- Allows user to unset homepage collection - #3140 by @oldPadavan
- Use enums as permission codes - #3095 by @the-bionic
- Return absolute image URLs - #3182 by @maarcingebala
- Add `backgroundImage` field to `CategoryInput` - #3153 by @oldPadavan
- Add `dateJoined` and `lastLogin` fields in `User` type - #3169 by @maarcingebala
- Separate `parent` input field from `CategoryInput` - #3150 by @akjanik
- Remove duplicated field in Order type - #3180 by @maarcingebala
- Handle empty `backgroundImage` field in API - #3159 by @maarcingebala
- Generate name-based slug in collection mutations - #3145 by @akjanik
- Remove products field from `collectionUpdate` mutation - #3141 by @oldPadavan
- Change `items` field in `Menu` type from connection to list - #3032 by @oldPadavan
- Make `Meta.description` required in `BaseMutation` - #3034 by @oldPadavan
- Apply `textwrap.dedent` to GraphQL descriptions - #3167 by @fowczarek

### Dashboard 2.0

- Add collection management - #3135 by @dominik-zeglen
- Add customer management - #3176 by @dominik-zeglen
- Add homepage view - #3155, #3178 by @Bonifacy1 and @dominik-zeglen
- Add product type management - #3052 by @dominik-zeglen
- Add site settings management - #3071 by @dominik-zeglen
- Escape node IDs in URLs - #3115 by @dominik-zeglen
- Restyle categories section - #3072 by @Bonifacy1

### Other

- Change relation between `ProductType` and `Attribute` models - #3097 by @maarcingebala
- Remove `quantity-allocated` generation in `populatedb` script - #3084 by @MartinSeibert
- Handle `Money` serialization - #3131 by @Pacu2
- Do not collect unnecessary static files - #3050 by @jxltom
- Remove host mounted volume in `docker-compose` - #3091 by @tiangolo
- Remove custom services names in `docker-compose` - #3092 by @tiangolo
- Replace COUNTRIES with countries.countries - #3079 by @neeraj1909
- Installing dev packages in docker since tests are needed - #3078 by @jxltom
- Remove comparing string in address-form-panel template - #3074 by @tomcio1205
- Move updating variant names to a Celery task - #3189 by @fowczarek

### Bugfixes

- Fix typo in `clean_input` method - #3100 by @the-bionic
- Fix typo in `ShippingMethod` model - #3099 by @the-bionic
- Remove duplicated variable declaration - #3094 by @the-bionic

### Docs

- Add createdb note to getting started for Windows - #3106 by @ajostergaard
- Update docs on pipenv - #3045 by @jxltom<|MERGE_RESOLUTION|>--- conflicted
+++ resolved
@@ -76,11 +76,8 @@
 - Unify saleor metadata - #5178 by @fowczarek
 - Add compiled versions of emails to the repository - #5260 by @tomaszszymanski129
 - Add required prop to fields where applicable - #5293 by @dominik-zeglen
-<<<<<<< HEAD
 - Drop get_absolute_url methods - #5299 by @IKarbowiak
-=======
 - Add --force flag to cleardb command - #5302 by @maarcingebala
->>>>>>> ba45ef0f
 
 ## 2.9.0
 
