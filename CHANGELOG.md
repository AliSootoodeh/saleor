# Changelog

All notable, unreleased changes to this project will be documented in this file. For the released changes, please visit the [Releases](https://github.com/mirumee/saleor/releases) page.

## [Unreleased]

- Relocate Checkout and CheckoutLine methods into separate module and update checkout related plugins to use them - #4980 by @krzysztofwolski
- Fix problem with free shipping voucher - #4942 by @IKarbowiak
- Add sub-categories to random data - #4949 by @IKarbowiak
- Deprecate `localized` field in Money type - #4952 by @IKarbowiak
- Fix for shipping api doesn't apply taxes - #4913 by @kswiatek92
- Query object translation with only manage_translation permission - #4914 by @fowczarek
- Add customer note to draft orders api - #4973 by @IKarbowiak
- Allow to delete category and leave products - #4970 by @IKarbowiak
- Remove thumbnail generation from migration - #3494 by @kswiatek92
- Rename 'shipping_date' field in fulfillment model to 'created' - #2433 by @kswiatek92
- Reduce number of queries for 'completeCheckout' mutation - #4989 by @IKarbowiak
- Now force pytest to ignore the environment variable containing the django settings module - #4992 by @NyanKiyoshi
- Extend JWT token payload with user information - #4987 by @salwator
- Optimize the queries for product list in the dashboard - #4995 by @IKarbowiak
- Drop dashboard 1.0 - #5000 by @IKarbowiak
- Fixed serialization error on weight fields when running `loaddata` and `dumpdb` - #5005 by @NyanKiyoshi
- Fixed JSON encoding error on Google Analytics reporting - #5004 by @NyanKiyoshi
- Create custom field to translation, use new translation types in translations query - #5007 by @fowczarek
- Take allocated stock in account in `StockAvailability` filter - #5019 by @simonbru
<<<<<<< HEAD
- Update debug toolbar - #5032 by @IKarbowiak
=======
- Generate matching postal codes for US addresses - #5033 by @maarcingebala
>>>>>>> f129fc9f

## 2.9.0

### API

- Add mutation to change customer's first name last name - #4489 by @fowczarek
- Add mutation to delete customer's account - #4494 by @fowczarek
- Add mutation to change customer's password - #4656 by @fowczarek
- Add ability to customize email sender address in emails sent by Saleor - #4820 by @NyanKiyoshi
- Add ability to filter attributes per global ID - #4640 by @NyanKiyoshi
- Add ability to search product types by value (through the name) - #4647 by @NyanKiyoshi
- Add queries and mutation for serving and saving the configuration of all plugins - #4576 by @korycins
- Add `redirectUrl` to staff and user create mutations - #4717 by @fowczarek
- Add error codes to mutations responses - #4676 by @Kwaidan00
- Add translations to countries in `shop` query - #4732 by @fowczarek
- Add support for sorting product by their attribute values through given attribute ID - #4740 by @NyanKiyoshi
- Add descriptions for queries and query arguments - #4758 by @maarcingebala
- Add support for Apollo Federation - #4825 by @salwator
- Add mutation to create multiple product variants at once - #4735 by @fowczarek
- Add default value to custom errors - #4797 by @fowczarek
- Extend `availablePaymentGateways` field with gateways' configuration data - #4774 by @salwator
- Change `AddressValidationRules` API - #4655 by @Kwaidan00
- Use search in a consistent way; add sort by product type name and publication status to `products` query. - #4715 by @fowczarek
- Unify `menuItemMove` mutation with other reordering mutations - #4734 by @NyanKiyoshi
- Don't create an order when the payment was unsuccessful - #4500 by @NyanKiyoshi
- Don't require shipping information in checkout for digital orders - #4573 by @NyanKiyoshi
- Drop `manage_users` permission from the `permissions` query - #4854 by @maarcingebala
- Deprecate `inCategory` and `inCollection` attributes filters in favor of `filter` argument - #4700 by @NyanKiyoshi & @khalibloo
- Remove `PaymentGatewayEnum` from the schema, as gateways now are dynamic plugins - #4756 by @salwator
- Require `manage_products` permission to query `costPrice` and `stockQuantity` fields - #4753 by @NyanKiyoshi
- Refactor account mutations - #4510, #4668 by @fowczarek
- Fix generating random avatars when updating staff accounts - #4521 by @maarcingebala
- Fix updating JSON menu representation in mutations - #4524 by @maarcingebala
- Fix setting variant's `priceOverride` and `costPrice` to `null` - #4754 by @NyanKiyoshi
- Fix fetching staff user without `manage_users` permission - #4835 by @fowczarek
- Ensure that a GraphQL query is a string - #4836 by @nix010
- Add ability to configure the password reset link - #4863 by @fowczarek

### Core

- Add enterprise-grade attributes management - #4351 by @dominik-zeglen and @NyanKiyoshix
- Add extensions manager - #4497 by @korycins
- Add service accounts - backend support - #4689 by @korycins
- Add support for webhooks - #4731 by @korycins
- Migrate the attributes mapping from HStore to many-to-many relation - #4663 by @NyanKiyoshi
- Create general abstraction for object metadata - #4447 by @salwator
- Add metadata to `Order` and `Fulfillment` models - #4513, #4866 by @szewczykmira
- Migrate the tax calculations to plugins - #4497 by @korycins
- Rewrite payment gateways using plugin architecture - #4669 by @salwator
- Rewrite Stripe integration to use PaymentIntents API - #4606 by @salwator
- Refactor password recovery system - #4617 by @fowczarek
- Add functionality to sort products by their "minimal variant price" - #4416 by @derenio
- Add voucher's "once per customer" feature - #4442 by @fowczarek
- Add validations for minimum password length in settings - #4735 by @fowczarek
- Add form to configure payments in the dashboard - #4807 by @szewczykmira
- Change `unique_together` in `AttributeValue` - #4805 by @fowczarek
- Change max length of SKU to 255 characters - #4811 by @lex111
- Distinguish `OrderLine` product name and variant name - #4702 by @fowczarek
- Fix updating order status after automatic fulfillment of digital products - #4709 by @korycins
- Fix error when updating or creating a sale with missing required values - #4778 by @NyanKiyoshi
- Fix error filtering pages by URL in the dashboard 1.0 - #4776 by @NyanKiyoshi
- Fix display of the products tax rate in the details page of dashboard 1.0 - #4780 by @NyanKiyoshi
- Fix adding the same product into a collection multiple times - #4518 by @NyanKiyoshi
- Fix crash when placing an order when a customer happens to have the same address more than once - #4824 by @NyanKiyoshi
- Fix time zone based tests - #4468 by @fowczarek
- Fix serializing empty URLs as a string when creating menu items - #4616 by @maarcingebala
- The invalid IP address in HTTP requests now fallback to the requester's IP address. - #4597 by @NyanKiyoshi
- Fix product variant update with current attribute values - #4936 by @fowczarek

### Dashboard 2.0

- Allow selecting the number of rows displayed in dashboard's list views - #4414 by @benekex2
- Add ability to toggle visible columns in product list - #4608 by @dominik-zeglen
- Add voucher settings - #4556 by @benekex2
- Contrast improvements - #4508 by @benekex2
- Display menu item form errors - #4551 by @dominik-zeglen
- Do not allow random IDs to appear in snapshots - #4495 by @dominik-zeglen
- Input UI changes - #4542 by @benekex2
- Implement new menu design - #4476 by @benekex2
- Refetch attribute list after closing modal - #4615 by @dominik-zeglen
- Add config for Testcafe - #4553 by @dominik-zeglen
- Fix product type taxes select - #4453 by @benekex2
- Fix form reloading - #4467 by @dominik-zeglen
- Fix voucher limit value when checkbox unchecked - #4456 by @benekex2
- Fix searches and pickers - #4487 by @dominik-zeglen
- Fix dashboard menu styles - #4491 by @benekex2
- Fix menu responsiveness - #4511 by @benekex2
- Fix loosing focus while typing in the product description field - #4549 by @dominik-zeglen
- Fix MUI warnings - #4588 by @dominik-zeglen
- Fix bulk action checkboxes - #4618 by @dominik-zeglen
- Fix rendering user avatar when it's empty #4546 by @maarcingebala
- Remove Dashboard 2.0 files form Saleor repository - #4631 by @dominik-zeglen

### Other notable changes

- Replace Pipenv with Poetry - #3894 by @michaljelonek
- Upgrade `django-prices` to v2.1 - #4639 by @NyanKiyoshi
- Disable reports from uWSGI about broken pipe and write errors from disconnected clients - #4596 by @NyanKiyoshi
- Fix the random failures of `populatedb` trying to create users with an existing email - #4769 by @NyanKiyoshi
- Enforce `pydocstyle` for Python docstrings over the project - #4562 by @NyanKiyoshi
- Move Django Debug Toolbar to dev requirements - #4454 by @derenio
- Change license for artwork to CC-BY 4.0
- New translations:
  - Greek

## 2.8.0

### Core

- Avatax backend support - #4310 by @korycins
- Add ability to store used payment sources in gateways (first implemented in Braintree) - #4195 by @salwator
- Add ability to specify a minimal quantity of checkout items for a voucher - #4427 by @fowczarek
- Change the type of start and end date fields from Date to DateTime - #4293 by @fowczarek
- Revert the custom dynamic middlewares - #4452 by @NyanKiyoshi

### Dashboard 2.0

- UX improvements in Vouchers section - #4362 by @benekex2
- Add company address configuration - #4432 by @benekex2
- Require name when saving a custom list filter - #4269 by @benekex2
- Use `esModuleInterop` flag in `tsconfig.json` to simplify imports - #4372 by @dominik-zeglen
- Use hooks instead of a class component in forms - #4374 by @dominik-zeglen
- Drop CSRF token header from API client - #4357 by @dominik-zeglen
- Fix various bugs in the product section - #4429 by @dominik-zeglen

### Other notable changes

- Fix error when creating a checkout with voucher code - #4292 by @NyanKiyoshi
- Fix error when users enter an invalid phone number in an address - #4404 by @NyanKiyoshi
- Fix error when adding a note to an anonymous order - #4319 by @NyanKiyoshi
- Fix gift card duplication error in the `populatedb` script - #4336 by @fowczarek
- Fix vouchers apply once per order - #4339 by @fowczarek
- Fix discount tests failing at random - #4401 by @korycins
- Add `SPECIFIC_PRODUCT` type to `VoucherType` - #4344 by @fowczarek
- New translations:
  - Icelandic
- Refactored the backend side of `checkoutCreate` to improve performances and prevent side effects over the user's checkout if the checkout creation was to fail. - #4367 by @NyanKiyoshi
- Refactored the logic of cleaning the checkout shipping method over the API, so users do not lose the shipping method when updating their checkout. If the shipping method becomes invalid, it will be replaced by the cheapest available. - #4367 by @NyanKiyoshi & @szewczykmira
- Refactored process of getting available shipping methods to make it easier to understand and prevent human-made errors. - #4367 by @NyanKiyoshi
- Moved 3D secure option to Braintree plugin configuration and update config structure mechanism - #4751 by @salwator

## 2.7.0

### API

- Create order only when payment is successful - #4154 by @NyanKiyoshi
- Order Events containing order lines or fulfillment lines now return the line object in the GraphQL API - #4114 by @NyanKiyoshi
- GraphQL now prints exceptions to stderr as well as returning them or not - #4148 by @NyanKiyoshi
- Refactored API resolvers to static methods with root typing - #4155 by @NyanKiyoshi
- Add phone validation in the GraphQL API to handle the library upgrade - #4156 by @NyanKiyoshi

### Core

- Add basic Gift Cards support in the backend - #4025 by @fowczarek
- Add the ability to sort products within a collection - #4123 by @NyanKiyoshi
- Implement customer events - #4094 by @NyanKiyoshi
- Merge "authorize" and "capture" operations - #4098 by @korycins, @NyanKiyoshi
- Separate the Django middlewares from the GraphQL API middlewares - #4102 by @NyanKiyoshi, #4186 by @cmiacz

### Dashboard 2.0

- Add navigation section - #4012 by @dominik-zeglen
- Add filtering on product list - #4193 by @dominik-zeglen
- Add filtering on orders list - #4237 by @dominik-zeglen
- Change input style and improve Storybook stories - #4115 by @dominik-zeglen
- Migrate deprecated fields in Dashboard 2.0 - #4121 by @benekex2
- Add multiple select checkbox - #4133, #4146 by @benekex2
- Rename menu items in Dashboard 2.0 - #4172 by @benekex2
- Category delete modal improvements - #4171 by @benekex2
- Close modals on click outside - #4236 - by @benekex2
- Use date localize hook in translations - #4202 by @dominik-zeglen
- Unify search API - #4200 by @dominik-zeglen
- Default default PAGINATE_BY - #4238 by @dominik-zeglen
- Create generic filtering interface - #4221 by @dominik-zeglen
- Add default state to rich text editor = #4281 by @dominik-zeglen
- Fix translation discard button - #4109 by @benekex2
- Fix draftail options and icons - #4132 by @benekex2
- Fix typos and messages in Dashboard 2.0 - #4168 by @benekex2
- Fix view all orders button - #4173 by @benekex2
- Fix visibility card view - #4198 by @benekex2
- Fix query refetch after selecting an object in list - #4272 by @dominik-zeglen
- Fix image selection in variants - #4270 by @benekex2
- Fix collection search - #4267 by @dominik-zeglen
- Fix quantity height in draft order edit - #4273 by @benekex2
- Fix checkbox clickable area size - #4280 by @dominik-zeglen
- Fix breaking object selection in menu section - #4282 by @dominik-zeglen
- Reset selected items when tab switch - #4268 by @benekex2

### Other notable changes

- Add support for Google Cloud Storage - #4127 by @chetabahana
- Adding a nonexistent variant to checkout no longer crashes - #4166 by @NyanKiyoshi
- Disable storage of Celery results - #4169 by @NyanKiyoshi
- Disable polling in Playground - #4188 by @maarcingebala
- Cleanup code for updated function names and unused argument - #4090 by @jxltom
- Users can now add multiple "Add to Cart" forms in a single page - #4165 by @NyanKiyoshi
- Fix incorrect argument in `get_client_token` in Braintree integration - #4182 by @maarcingebala
- Fix resolving attribute values when transforming them to HStore - #4161 by @maarcingebala
- Fix wrong calculation of subtotal in cart page - #4145 by @korycins
- Fix margin calculations when product/variant price is set to zero - #4170 by @MahmoudRizk
- Fix applying discounts in checkout's subtotal calculation in API - #4192 by @maarcingebala
- Fix GATEWAYS_ENUM to always contain all implemented payment gateways - #4108 by @koradon

## 2.6.0

### API

- Add unified filtering interface in resolvers - #3952, #4078 by @korycins
- Add mutations for bulk actions - #3935, #3954, #3967, #3969, #3970 by @akjanik
- Add mutation for reordering menu items - #3958 by @NyanKiyoshi
- Optimize queries for single nodes - #3968 @NyanKiyoshi
- Refactor error handling in mutations #3891 by @maarcingebala & @akjanik
- Specify mutation permissions through Meta classes - #3980 by @NyanKiyoshi
- Unify pricing access in products and variants - #3948 by @NyanKiyoshi
- Use only_fields instead of exclude_fields in type definitions - #3940 by @michaljelonek
- Prefetch collections when getting sales of a bunch of products - #3961 by @NyanKiyoshi
- Remove unnecessary dedents from GraphQL schema so new Playground can work - #4045 by @salwator
- Restrict resolving payment by ID - #4009 @NyanKiyoshi
- Require `checkoutId` for updating checkout's shipping and billing address - #4074 by @jxltom
- Handle errors in `TokenVerify` mutation - #3981 by @fowczarek
- Unify argument names in types and resolvers - #3942 by @NyanKiyoshi

### Core

- Use Black as the default code formatting tool - #3852 by @krzysztofwolski and @NyanKiyoshi
- Dropped Python 3.5 support - #4028 by @korycins
- Rename Cart to Checkout - #3963 by @michaljelonek
- Use data classes to exchange data with payment gateways - #4028 by @korycins
- Refactor order events - #4018 by @NyanKiyoshi

### Dashboard 2.0

- Add bulk actions - #3955 by @dominik-zeglen
- Add user avatar management - #4030 by @benekex2
- Add navigation drawer support on mobile devices - #3839 by @benekex2
- Fix rendering validation errors in product form - #4024 by @benekex2
- Move dialog windows to query string rather than router paths - #3953 by @dominik-zeglen
- Update order events types - #4089 by @jxltom
- Code cleanup by replacing render props with react hooks - #4010 by @dominik-zeglen

### Other notable changes

- Add setting to enable Django Debug Toolbar - #3983 by @koradon
- Use newest GraphQL Playground - #3971 by @salwator
- Ensure adding to quantities in the checkout is respecting the limits - #4005 by @NyanKiyoshi
- Fix country area choices - #4008 by @fowczarek
- Fix price_range_as_dict function - #3999 by @zodiacfireworks
- Fix the product listing not showing in the voucher when there were products selected - #4062 by @NyanKiyoshi
- Fix crash in Dashboard 1.0 when updating an order address's phone number - #4061 by @NyanKiyoshi
- Reduce the time of tests execution by using dummy password hasher - #4083 by @korycins
- Set up explicit **hash** function - #3979 by @akjanik
- Unit tests use none as media root - #3975 by @korycins
- Update file field styles with materializecss template filter - #3998 by @zodiacfireworks
- New translations:
  - Albanian
  - Colombian Spanish
  - Lithuanian

## 2.5.0

### API

- Add query to fetch draft orders - #3809 by @michaljelonek
- Add bulk delete mutations - #3838 by @michaljelonek
- Add `languageCode` enum to API - #3819 by @michaljelonek, #3854 by @jxltom
- Duplicate address instances in checkout mutations - #3866 by @pawelzar
- Restrict access to `orders` query for unauthorized users - #3861 by @pawelzar
- Support setting address as default in address mutations - #3787 by @jxltom
- Fix phone number validation in GraphQL when country prefix not given - #3905 by @patrys
- Report pretty stack traces in DEBUG mode - #3918 by @patrys

### Core

- Drop support for Django 2.1 and Django 1.11 (previous LTS) - #3929 by @patrys
- Fulfillment of digital products - #3868 by @korycins
- Introduce avatars for staff accounts - #3878 by @pawelzar
- Refactor the account avatars path from a relative to absolute - #3938 by @NyanKiyoshi

### Dashboard 2.0

- Add translations section - #3884 by @dominik-zeglen
- Add light/dark theme - #3856 by @dominik-zeglen
- Add customer's address book view - #3826 by @dominik-zeglen
- Add "Add variant" button on the variant details page = #3914 by @dominik-zeglen
- Add back arrows in "Configure" subsections - #3917 by @dominik-zeglen
- Display avatars in staff views - #3922 by @dominik-zeglen
- Prevent user from changing his own status and permissions - #3922 by @dominik-zeglen
- Fix crashing product create view - #3837, #3910 by @dominik-zeglen
- Fix layout in staff members details page - #3857 by @dominik-zeglen
- Fix unfocusing rich text editor - #3902 by @dominik-zeglen
- Improve accessibility - #3856 by @dominik-zeglen

### Other notable changes

- Improve user and staff management in dashboard 1.0 - #3781 by @jxltom
- Fix default product tax rate in Dashboard 1.0 - #3880 by @pawelzar
- Fix logo in docs - #3928 by @michaljelonek
- Fix name of logo file - #3867 by @jxltom
- Fix variants for juices in example data - #3926 by @michaljelonek
- Fix alignment of the cart dropdown on new bootstrap version - #3937 by @NyanKiyoshi
- Refactor the account avatars path from a relative to absolute - #3938 by @NyanKiyoshi
- New translations:
  - Armenian
  - Portuguese
  - Swahili
  - Thai

## 2.4.0

### API

- Add model translations support in GraphQL API - #3789 by @michaljelonek
- Add mutations to manage addresses for authenticated customers - #3772 by @Kwaidan00, @maarcingebala
- Add mutation to apply vouchers in checkout - #3739 by @Kwaidan00
- Add thumbnail field to `OrderLine` type - #3737 by @michaljelonek
- Add a query to fetch order by token - #3740 by @michaljelonek
- Add city choices and city area type to address validator API - #3788 by @jxltom
- Fix access to unpublished objects in API - #3724 by @Kwaidan00
- Fix bug where errors are not returned when creating fulfillment with a non-existent order line - #3777 by @jxltom
- Fix `productCreate` mutation when no product type was provided - #3804 by @michaljelonek
- Enable database search in products query - #3736 by @michaljelonek
- Use authenticated user's email as default email in creating checkout - #3726 by @jxltom
- Generate voucher code if it wasn't provided in mutation - #3717 by @Kwaidan00
- Improve limitation of vouchers by country - #3707 by @michaljelonek
- Only include canceled fulfillments for staff in fulfillment API - #3778 by @jxltom
- Support setting address as when creating customer address #3782 by @jxltom
- Fix generating slug from title - #3816 by @maarcingebala
- Add `variant` field to `OrderLine` type - #3820 by @maarcingebala

### Core

- Add JSON fields to store rich-text content - #3756 by @michaljelonek
- Add function to recalculate total order weight - #3755 by @Kwaidan00, @maarcingebala
- Unify cart creation logic in API and Django views - #3761, #3790 by @maarcingebala
- Unify payment creation logic in API and Django views - #3715 by @maarcingebala
- Support partially charged and refunded payments - #3735 by @jxltom
- Support partial fulfillment of ordered items - #3754 by @jxltom
- Fix applying discounts when a sale has no end date - #3595 by @cprinos

### Dashboard 2.0

- Add "Discounts" section - #3654 by @dominik-zeglen
- Add "Pages" section; introduce Draftail WYSIWYG editor - #3751 by @dominik-zeglen
- Add "Shipping Methods" section - #3770 by @dominik-zeglen
- Add support for date and datetime components - #3708 by @dominik-zeglen
- Restyle app layout - #3811 by @dominik-zeglen

### Other notable changes

- Unify model field names related to models' public access - `publication_date` and `is_published` - #3706 by @michaljelonek
- Improve filter orders by payment status - #3749 @jxltom
- Refactor translations in emails - #3701 by @Kwaidan00
- Use exact image versions in docker-compose - #3742 by @ashishnitinpatil
- Sort order payment and history in descending order - #3747 by @jxltom
- Disable style-loader in dev mode - #3720 by @jxltom
- Add ordering to shipping method - #3806 by @michaljelonek
- Add missing type definition for dashboard 2.0 - #3776 by @jxltom
- Add header and footer for checkout success pages #3752 by @jxltom
- Add instructions for using local assets in Docker - #3723 by @michaljelonek
- Update S3 deployment documentation to include CORS configuration note - #3743 by @NyanKiyoshi
- Fix missing migrations for is_published field of product and page model - #3757 by @jxltom
- Fix problem with l10n in Braintree payment gateway template - #3691 by @Kwaidan00
- Fix bug where payment is not filtered from active ones when creating payment - #3732 by @jxltom
- Fix incorrect cart badge location - #3786 by @jxltom
- Fix storefront styles after bootstrap is updated to 4.3.1 - #3753 by @jxltom
- Fix logo size in different browser and devices with different sizes - #3722 by @jxltom
- Rename dumpdata file `db.json` to `populatedb_data.json` - #3810 by @maarcingebala
- Prefetch collections for product availability - #3813 by @michaljelonek
- Bump django-graphql-jwt - #3814 by @michaljelonek
- Fix generating slug from title - #3816 by @maarcingebala
- New translations:
  - Estonian
  - Indonesian

## 2.3.1

- Fix access to private variant fields in API - #3773 by maarcingebala
- Limit access of quantity and allocated quantity to staff in GraphQL API #3780 by @jxltom

## 2.3.0

### API

- Return user's last checkout in the `User` type - #3578 by @fowczarek
- Automatically assign checkout to the logged in user - #3587 by @fowczarek
- Expose `chargeTaxesOnShipping` field in the `Shop` type - #3603 by @fowczarek
- Expose list of enabled payment gateways - #3639 by @fowczarek
- Validate uploaded files in a unified way - #3633 by @fowczarek
- Add mutation to trigger fetching tax rates - #3622 by @fowczarek
- Use USERNAME_FIELD instead of hard-code email field when resolving user - #3577 by @jxltom
- Require variant and quantity fields in `CheckoutLineInput` type - #3592 by @jxltom
- Preserve order of nodes in `get_nodes_or_error` function - #3632 by @jxltom
- Add list mutations for `Voucher` and `Sale` models - #3669 by @michaljelonek
- Use proper type for countries in `Voucher` type - #3664 by @michaljelonek
- Require email in when creating checkout in API - #3667 by @michaljelonek
- Unify returning errors in the `tokenCreate` mutation - #3666 by @michaljelonek
- Use `Date` field in Sale/Voucher inputs - #3672 by @michaljelonek
- Refactor checkout mutations - #3610 by @fowczarek
- Refactor `clean_instance`, so it does not returns errors anymore - #3597 by @akjanik
- Handle GraphqQL syntax errors - #3576 by @jxltom

### Core

- Refactor payments architecture - #3519 by @michaljelonek
- Improve Docker and `docker-compose` configuration - #3657 by @michaljelonek
- Allow setting payment status manually for dummy gateway in Storefront 1.0 - #3648 by @jxltom
- Infer default transaction kind from operation type - #3646 by @jxltom
- Get correct payment status for order without any payments - #3605 by @jxltom
- Add default ordering by `id` for `CartLine` model - #3593 by @jxltom
- Fix "set password" email sent to customer created in the dashboard - #3688 by @Kwaidan00

### Dashboard 2.0

- ️Add taxes section - #3622 by @dominik-zeglen
- Add drag'n'drop image upload - #3611 by @dominik-zeglen
- Unify grid handling - #3520 by @dominik-zeglen
- Add component generator - #3670 by @dominik-zeglen
- Throw Typescript errors while snapshotting - #3611 by @dominik-zeglen
- Simplify mutation's error checking - #3589 by @dominik-zeglen
- Fix order cancelling - #3624 by @dominik-zeglen
- Fix logo placement - #3602 by @dominik-zeglen

### Other notable changes

- Register Celery task for updating exchange rates - #3599 by @jxltom
- Fix handling different attributes with the same slug - #3626 by @jxltom
- Add missing migrations for tax rate choices - #3629 by @jxltom
- Fix `TypeError` on calling `get_client_token` - #3660 by @michaljelonek
- Make shipping required as default when creating product types - #3655 by @jxltom
- Display payment status on customer's account page in Storefront 1.0 - #3637 by @jxltom
- Make order fields sequence in Dashboard 1.0 same as in Dashboard 2.0 - #3606 by @jxltom
- Fix returning products for homepage for the currently viewing user - #3598 by @jxltom
- Allow filtering payments by status in Dashboard 1.0 - #3608 by @jxltom
- Fix typo in the definition of order status - #3649 by @jxltom
- Add margin for order notes section - #3650 by @jxltom
- Fix logo position - #3609, #3616 by @jxltom
- Storefront visual improvements - #3696 by @piotrgrundas
- Fix product list price filter - #3697 by @Kwaidan00
- Redirect to success page after successful payment - #3693 by @Kwaidan00

## 2.2.0

### API

- Use `PermissionEnum` as input parameter type for `permissions` field - #3434 by @maarcingebala
- Add "authorize" and "charge" mutations for payments - #3426 by @jxltom
- Add alt text to product thumbnails and background images of collections and categories - #3429 by @fowczarek
- Fix passing decimal arguments = #3457 by @fowczarek
- Allow sorting products by the update date - #3470 by @jxltom
- Validate and clear the shipping method in draft order mutations - #3472 by @fowczarek
- Change tax rate field to choice field - #3478 by @fowczarek
- Allow filtering attributes by collections - #3508 by @maarcingebala
- Resolve to `None` when empty object ID was passed as mutation argument - #3497 by @maarcingebala
- Change `errors` field type from [Error] to [Error!] - #3489 by @fowczarek
- Support creating default variant for product types that don't use multiple variants - #3505 by @fowczarek
- Validate SKU when creating a default variant - #3555 by @fowczarek
- Extract enums to separate files - #3523 by @maarcingebala

### Core

- Add Stripe payment gateway - #3408 by @jxltom
- Add `first_name` and `last_name` fields to the `User` model - #3101 by @fowczarek
- Improve several payment validations - #3418 by @jxltom
- Optimize payments related database queries - #3455 by @jxltom
- Add publication date to collections - #3369 by @k-brk
- Fix hard-coded site name in order PDFs - #3526 by @NyanKiyoshi
- Update favicons to the new style - #3483 by @dominik-zeglen
- Fix migrations for default currency - #3235 by @bykof
- Remove Elasticsearch from `docker-compose.yml` - #3482 by @maarcingebala
- Resort imports in tests - #3471 by @jxltom
- Fix the no shipping orders payment crash on Stripe - #3550 by @NyanKiyoshi
- Bump backend dependencies - #3557 by @maarcingebala. This PR removes security issue CVE-2019-3498 which was present in Django 2.1.4. Saleor however wasn't vulnerable to this issue as it doesn't use the affected `django.views.defaults.page_not_found()` view.
- Generate random data using the default currency - #3512 by @stephenmoloney
- New translations:
  - Catalan
  - Serbian

### Dashboard 2.0

- Restyle product selection dialogs - #3499 by @dominik-zeglen, @maarcingebala
- Fix minor visual bugs in Dashboard 2.0 - #3433 by @dominik-zeglen
- Display warning if order draft has missing data - #3431 by @dominik-zeglen
- Add description field to collections - #3435 by @dominik-zeglen
- Add query batching - #3443 by @dominik-zeglen
- Use autocomplete fields in country selection - #3443 by @dominik-zeglen
- Add alt text to categories and collections - #3461 by @dominik-zeglen
- Use first and last name of a customer or staff member in UI - #3247 by @Bonifacy1, @dominik-zeglen
- Show error page if an object was not found - #3463 by @dominik-zeglen
- Fix simple product's inventory data saving bug - #3474 by @dominik-zeglen
- Replace `thumbnailUrl` with `thumbnail { url }` - #3484 by @dominik-zeglen
- Change "Feature on Homepage" switch behavior - #3481 by @dominik-zeglen
- Expand payment section in order view - #3502 by @dominik-zeglen
- Change TypeScript loader to speed up the build process - #3545 by @patrys

### Bugfixes

- Do not show `Pay For Order` if order is partly paid since partial payment is not supported - #3398 by @jxltom
- Fix attribute filters in the products category view - #3535 by @fowczarek
- Fix storybook dependencies conflict - #3544 by @dominik-zeglen

## 2.1.0

### API

- Change selected connection fields to lists - #3307 by @fowczarek
- Require pagination in connections - #3352 by @maarcingebala
- Replace Graphene view with a custom one - #3263 by @patrys
- Change `sortBy` parameter to use enum type - #3345 by @fowczarek
- Add `me` query to fetch data of a logged-in user - #3202, #3316 by @fowczarek
- Add `canFinalize` field to the Order type - #3356 by @fowczarek
- Extract resolvers and mutations to separate files - #3248 by @fowczarek
- Add VAT tax rates field to country - #3392 by @michaljelonek
- Allow creating orders without users - #3396 by @fowczarek

### Core

- Add Razorpay payment gatway - #3205 by @NyanKiyoshi
- Use standard tax rate as a default tax rate value - #3340 by @fowczarek
- Add description field to the Collection model - #3275 by @fowczarek
- Enforce the POST method on VAT rates fetching - #3337 by @NyanKiyoshi
- Generate thumbnails for category/collection background images - #3270 by @NyanKiyoshi
- Add warm-up support in product image creation mutation - #3276 by @NyanKiyoshi
- Fix error in the `populatedb` script when running it not from the project root - #3272 by @NyanKiyoshi
- Make Webpack rebuilds fast - #3290 by @patrys
- Skip installing Chromium to make deployment faster - #3227 by @jxltom
- Add default test runner - #3258 by @jxltom
- Add Transifex client to Pipfile - #3321 by @jxltom
- Remove additional pytest arguments in tox - #3338 by @jxltom
- Remove test warnings - #3339 by @jxltom
- Remove runtime warning when product has discount - #3310 by @jxltom
- Remove `django-graphene-jwt` warnings - #3228 by @jxltom
- Disable deprecated warnings - #3229 by @jxltom
- Add `AWS_S3_ENDPOINT_URL` setting to support DigitalOcean spaces. - #3281 by @hairychris
- Add `.gitattributes` file to hide diffs for generated files on Github - #3055 by @NyanKiyoshi
- Add database sequence reset to `populatedb` - #3406 by @michaljelonek
- Get authorized amount from succeeded auth transactions - #3417 by @jxltom
- Resort imports by `isort` - #3412 by @jxltom

### Dashboard 2.0

- Add confirmation modal when leaving view with unsaved changes - #3375 by @dominik-zeglen
- Add dialog loading and error states - #3359 by @dominik-zeglen
- Split paths and urls - #3350 by @dominik-zeglen
- Derive state from props in forms - #3360 by @dominik-zeglen
- Apply debounce to autocomplete fields - #3351 by @dominik-zeglen
- Use Apollo signatures - #3353 by @dominik-zeglen
- Add order note field in the order details view - #3346 by @dominik-zeglen
- Add app-wide progress bar - #3312 by @dominik-zeglen
- Ensure that all queries are built on top of TypedQuery - #3309 by @dominik-zeglen
- Close modal windows automatically - #3296 by @dominik-zeglen
- Move URLs to separate files - #3295 by @dominik-zeglen
- Add basic filters for products and orders list - #3237 by @Bonifacy1
- Fetch default currency from API - #3280 by @dominik-zeglen
- Add `displayName` property to components - #3238 by @Bonifacy1
- Add window titles - #3279 by @dominik-zeglen
- Add paginator component - #3265 by @dominik-zeglen
- Update Material UI to 3.6 - #3387 by @patrys
- Upgrade React, Apollo, Webpack and Babel - #3393 by @patrys
- Add pagination for required connections - #3411 by @dominik-zeglen

### Bugfixes

- Fix language codes - #3311 by @jxltom
- Fix resolving empty attributes list - #3293 by @maarcingebala
- Fix range filters not being applied - #3385 by @michaljelonek
- Remove timeout for updating image height - #3344 by @jxltom
- Return error if checkout was not found - #3289 by @maarcingebala
- Solve an auto-resize conflict between Materialize and medium-editor - #3367 by @adonig
- Fix calls to `ngettext_lazy` - #3380 by @patrys
- Filter preauthorized order from succeeded transactions - #3399 by @jxltom
- Fix incorrect country code in fixtures - #3349 by @bingimar
- Fix updating background image of a collection - #3362 by @fowczarek & @dominik-zeglen

### Docs

- Document settings related to generating thumbnails on demand - #3329 by @NyanKiyoshi
- Improve documentation for Heroku deployment - #3170 by @raybesiga
- Update documentation on Docker deployment - #3326 by @jxltom
- Document payment gateway configuration - #3376 by @NyanKiyoshi

## 2.0.0

### API

- Add mutation to delete a customer; add `isActive` field in `customerUpdate` mutation - #3177 by @maarcingebala
- Add mutations to manage authorization keys - #3082 by @maarcingebala
- Add queries for dashboard homepage - #3146 by @maarcingebala
- Allows user to unset homepage collection - #3140 by @oldPadavan
- Use enums as permission codes - #3095 by @the-bionic
- Return absolute image URLs - #3182 by @maarcingebala
- Add `backgroundImage` field to `CategoryInput` - #3153 by @oldPadavan
- Add `dateJoined` and `lastLogin` fields in `User` type - #3169 by @maarcingebala
- Separate `parent` input field from `CategoryInput` - #3150 by @akjanik
- Remove duplicated field in Order type - #3180 by @maarcingebala
- Handle empty `backgroundImage` field in API - #3159 by @maarcingebala
- Generate name-based slug in collection mutations - #3145 by @akjanik
- Remove products field from `collectionUpdate` mutation - #3141 by @oldPadavan
- Change `items` field in `Menu` type from connection to list - #3032 by @oldPadavan
- Make `Meta.description` required in `BaseMutation` - #3034 by @oldPadavan
- Apply `textwrap.dedent` to GraphQL descriptions - #3167 by @fowczarek

### Dashboard 2.0

- Add collection management - #3135 by @dominik-zeglen
- Add customer management - #3176 by @dominik-zeglen
- Add homepage view - #3155, #3178 by @Bonifacy1 and @dominik-zeglen
- Add product type management - #3052 by @dominik-zeglen
- Add site settings management - #3071 by @dominik-zeglen
- Escape node IDs in URLs - #3115 by @dominik-zeglen
- Restyle categories section - #3072 by @Bonifacy1

### Other

- Change relation between `ProductType` and `Attribute` models - #3097 by @maarcingebala
- Remove `quantity-allocated` generation in `populatedb` script - #3084 by @MartinSeibert
- Handle `Money` serialization - #3131 by @Pacu2
- Do not collect unnecessary static files - #3050 by @jxltom
- Remove host mounted volume in `docker-compose` - #3091 by @tiangolo
- Remove custom services names in `docker-compose` - #3092 by @tiangolo
- Replace COUNTRIES with countries.countries - #3079 by @neeraj1909
- Installing dev packages in docker since tests are needed - #3078 by @jxltom
- Remove comparing string in address-form-panel template - #3074 by @tomcio1205
- Move updating variant names to a Celery task - #3189 by @fowczarek

### Bugfixes

- Fix typo in `clean_input` method - #3100 by @the-bionic
- Fix typo in `ShippingMethod` model - #3099 by @the-bionic
- Remove duplicated variable declaration - #3094 by @the-bionic

### Docs

- Add createdb note to getting started for Windows - #3106 by @ajostergaard
- Update docs on pipenv - #3045 by @jxltom<|MERGE_RESOLUTION|>--- conflicted
+++ resolved
@@ -23,11 +23,8 @@
 - Fixed JSON encoding error on Google Analytics reporting - #5004 by @NyanKiyoshi
 - Create custom field to translation, use new translation types in translations query - #5007 by @fowczarek
 - Take allocated stock in account in `StockAvailability` filter - #5019 by @simonbru
-<<<<<<< HEAD
+- Generate matching postal codes for US addresses - #5033 by @maarcingebala
 - Update debug toolbar - #5032 by @IKarbowiak
-=======
-- Generate matching postal codes for US addresses - #5033 by @maarcingebala
->>>>>>> f129fc9f
 
 ## 2.9.0
 
