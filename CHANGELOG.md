--- conflicted
+++ resolved
@@ -93,7 +93,6 @@
 - Add pagination tests - #5363 by @fowczarek
 - Add ability to assign multiple warehouses in mutations to create/update a shipping zone - #5399 by @fowczarek
 - Add filter by ids to warehouses query - #5414 by @fowczarek
-<<<<<<< HEAD
 - Allow assigning groups in staff mutations - #5418 by @IKarbowiak
 - Add delete group restriction - #5424 by @IKarbowiak
 - Add restrictions to delete users from group - #5438 by @IKarbowiak
@@ -102,7 +101,6 @@
 - Add restriction to bulk staff delete mutation - #5456 by @IKarbowiak
 - Exclude superuser from staff and groups restrictions - #5463 by @IKarbowiak
 - Drop permissions input field from staff mutations - #5471 by @IKarbowiak
-=======
 - Add shipping rate price validation - #5411 by @kswiatek92
 - Remove unused settings and environment variables - #5420 by @maarcingebala
 - Add product price validation - #5413 by @kswiatek92
@@ -113,7 +111,6 @@
 - Add accountErrors to CreateToken as a required field - #5437 by @koradon
 - Raise GraphQLError if filter has not valid IDs - #5460 by @gabmartinez
 - Fix missing accountError when JSONWebTokenError is raised in CreateToken - #5465 by @koradon
->>>>>>> 0b55c801
 
 ## 2.9.0
 
